--- conflicted
+++ resolved
@@ -136,17 +136,6 @@
   gobject_class->get_property = gst_vorbis_enc_get_property;
   gobject_class->dispose = gst_vorbis_enc_dispose;
 
-<<<<<<< HEAD
-=======
-  base_class->start = GST_DEBUG_FUNCPTR (gst_vorbis_enc_start);
-  base_class->stop = GST_DEBUG_FUNCPTR (gst_vorbis_enc_stop);
-  base_class->set_format = GST_DEBUG_FUNCPTR (gst_vorbis_enc_set_format);
-  base_class->handle_frame = GST_DEBUG_FUNCPTR (gst_vorbis_enc_handle_frame);
-  base_class->getcaps = GST_DEBUG_FUNCPTR (gst_vorbis_enc_getcaps);
-  base_class->event = GST_DEBUG_FUNCPTR (gst_vorbis_enc_sink_event);
-  base_class->pre_push = GST_DEBUG_FUNCPTR (gst_vorbis_enc_pre_push);
-
->>>>>>> a7f50801
   g_object_class_install_property (G_OBJECT_CLASS (klass), ARG_MAX_BITRATE,
       g_param_spec_int ("max-bitrate", "Maximum Bitrate",
           "Specify a maximum bitrate (in bps). Useful for streaming "
@@ -194,6 +183,7 @@
   base_class->handle_frame = GST_DEBUG_FUNCPTR (gst_vorbis_enc_handle_frame);
   base_class->getcaps = GST_DEBUG_FUNCPTR (gst_vorbis_enc_getcaps);
   base_class->event = GST_DEBUG_FUNCPTR (gst_vorbis_enc_sink_event);
+  base_class->pre_push = GST_DEBUG_FUNCPTR (gst_vorbis_enc_pre_push);
 }
 
 static void
@@ -618,8 +608,6 @@
       "Pushing buffer with GP %" G_GINT64_FORMAT ", ts %" GST_TIME_FORMAT,
       GST_BUFFER_OFFSET_END (buffer),
       GST_TIME_ARGS (GST_BUFFER_TIMESTAMP (buffer)));
-  gst_buffer_set_caps (buffer,
-      GST_PAD_CAPS (GST_AUDIO_ENCODER_SRC_PAD (vorbisenc)));
   return gst_pad_push (GST_AUDIO_ENCODER_SRC_PAD (vorbisenc), buffer);
 }
 
@@ -737,16 +725,8 @@
 
     /* negotiate with these caps */
     GST_DEBUG_OBJECT (vorbisenc, "here are the caps: %" GST_PTR_FORMAT, caps);
-<<<<<<< HEAD
-    gst_pad_set_caps (GST_AUDIO_ENCODER_SRC_PAD (vorbisenc), caps);
-=======
-
-    gst_buffer_set_caps (buf1, caps);
-    gst_buffer_set_caps (buf2, caps);
-    gst_buffer_set_caps (buf3, caps);
     gst_pad_set_caps (GST_AUDIO_ENCODER_SRC_PAD (vorbisenc), caps);
     gst_caps_unref (caps);
->>>>>>> a7f50801
 
     /* store buffers for later pre_push sending */
     g_slist_foreach (vorbisenc->headers, (GFunc) gst_buffer_unref, NULL);
