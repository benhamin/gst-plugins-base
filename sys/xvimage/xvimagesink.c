/* GStreamer
 * Copyright (C) <2005> Julien Moutte <julien@moutte.net>
 *               <2009>,<2010> Stefan Kost <stefan.kost@nokia.com>
 *
 * This library is free software; you can redistribute it and/or
 * modify it under the terms of the GNU Library General Public
 * License as published by the Free Software Foundation; either
 * version 2 of the License, or (at your option) any later version.
 *
 * This library is distributed in the hope that it will be useful,
 * but WITHOUT ANY WARRANTY; without even the implied warranty of
 * MERCHANTABILITY or FITNESS FOR A PARTICULAR PURPOSE.  See the GNU
 * Library General Public License for more details.
 *
 * You should have received a copy of the GNU Library General Public
 * License along with this library; if not, write to the
 * Free Software Foundation, Inc., 59 Temple Place - Suite 330,
 * Boston, MA 02111-1307, USA.
 */

/**
 * SECTION:element-xvimagesink
 *
 * XvImageSink renders video frames to a drawable (XWindow) on a local display
 * using the XVideo extension. Rendering to a remote display is theorically
 * possible but i doubt that the XVideo extension is actually available when
 * connecting to a remote display. This element can receive a Window ID from the
 * application through the XOverlay interface and will then render video frames
 * in this drawable. If no Window ID was provided by the application, the
 * element will create its own internal window and render into it.
 *
 * <refsect2>
 * <title>Scaling</title>
 * <para>
 * The XVideo extension, when it's available, handles hardware accelerated
 * scaling of video frames. This means that the element will just accept
 * incoming video frames no matter their geometry and will then put them to the
 * drawable scaling them on the fly. Using the #GstXvImageSink:force-aspect-ratio
 * property it is possible to enforce scaling with a constant aspect ratio,
 * which means drawing black borders around the video frame.
 * </para>
 * </refsect2>
 * <refsect2>
 * <title>Events</title>
 * <para>
 * XvImageSink creates a thread to handle events coming from the drawable. There
 * are several kind of events that can be grouped in 2 big categories: input
 * events and window state related events. Input events will be translated to
 * navigation events and pushed upstream for other elements to react on them.
 * This includes events such as pointer moves, key press/release, clicks etc...
 * Other events are used to handle the drawable appearance even when the data
 * is not flowing (GST_STATE_PAUSED). That means that even when the element is
 * paused, it will receive expose events from the drawable and draw the latest
 * frame with correct borders/aspect-ratio.
 * </para>
 * </refsect2>
 * <refsect2>
 * <title>Pixel aspect ratio</title>
 * <para>
 * When changing state to GST_STATE_READY, XvImageSink will open a connection to
 * the display specified in the #GstXvImageSink:display property or the
 * default display if nothing specified. Once this connection is open it will
 * inspect the display configuration including the physical display geometry and
 * then calculate the pixel aspect ratio. When receiving video frames with a
 * different pixel aspect ratio, XvImageSink will use hardware scaling to
 * display the video frames correctly on display's pixel aspect ratio.
 * Sometimes the calculated pixel aspect ratio can be wrong, it is
 * then possible to enforce a specific pixel aspect ratio using the
 * #GstXvImageSink:pixel-aspect-ratio property.
 * </para>
 * </refsect2>
 * <refsect2>
 * <title>Examples</title>
 * |[
 * gst-launch -v videotestsrc ! xvimagesink
 * ]| A pipeline to test hardware scaling.
 * When the test video signal appears you can resize the window and see that
 * video frames are scaled through hardware (no extra CPU cost).
 * |[
 * gst-launch -v videotestsrc ! xvimagesink force-aspect-ratio=true
 * ]| Same pipeline with #GstXvImageSink:force-aspect-ratio property set to true
 * You can observe the borders drawn around the scaled image respecting aspect
 * ratio.
 * |[
 * gst-launch -v videotestsrc ! navigationtest ! xvimagesink
 * ]| A pipeline to test navigation events.
 * While moving the mouse pointer over the test signal you will see a black box
 * following the mouse pointer. If you press the mouse button somewhere on the
 * video and release it somewhere else a green box will appear where you pressed
 * the button and a red one where you released it. (The navigationtest element
 * is part of gst-plugins-good.) You can observe here that even if the images
 * are scaled through hardware the pointer coordinates are converted back to the
 * original video frame geometry so that the box can be drawn to the correct
 * position. This also handles borders correctly, limiting coordinates to the
 * image area
 * |[
 * gst-launch -v videotestsrc ! video/x-raw-yuv, pixel-aspect-ratio=(fraction)4/3 ! xvimagesink
 * ]| This is faking a 4/3 pixel aspect ratio caps on video frames produced by
 * videotestsrc, in most cases the pixel aspect ratio of the display will be
 * 1/1. This means that XvImageSink will have to do the scaling to convert
 * incoming frames to a size that will match the display pixel aspect ratio
 * (from 320x240 to 320x180 in this case). Note that you might have to escape
 * some characters for your shell like '\(fraction\)'.
 * |[
 * gst-launch -v videotestsrc ! xvimagesink hue=100 saturation=-100 brightness=100
 * ]| Demonstrates how to use the colorbalance interface.
 * </refsect2>
 */

/* for developers: there are two useful tools : xvinfo and xvattr */

#ifdef HAVE_CONFIG_H
#include "config.h"
#endif

/* Our interfaces */
#include <gst/interfaces/navigation.h>
#include <gst/interfaces/xoverlay.h>
#include <gst/interfaces/colorbalance.h>
#include <gst/interfaces/propertyprobe.h>
/* Helper functions */
#include <gst/video/video.h>
#include <gst/video/gstmetavideo.h>

/* Object header */
#include "xvimagesink.h"

/* Debugging category */
#include <gst/gstinfo.h>

GST_DEBUG_CATEGORY_EXTERN (gst_debug_xvimagesink);
GST_DEBUG_CATEGORY_EXTERN (GST_CAT_PERFORMANCE);
#define GST_CAT_DEFAULT gst_debug_xvimagesink

typedef struct
{
  unsigned long flags;
  unsigned long functions;
  unsigned long decorations;
  long input_mode;
  unsigned long status;
}
MotifWmHints, MwmHints;

#define MWM_HINTS_DECORATIONS   (1L << 1)

static void gst_xvimagesink_reset (GstXvImageSink * xvimagesink);
static void gst_xvimagesink_xwindow_update_geometry (GstXvImageSink *
    xvimagesink);
static void gst_xvimagesink_expose (GstXOverlay * overlay);

/* Default template - initiated with class struct to allow gst-register to work
   without X running */
static GstStaticPadTemplate gst_xvimagesink_sink_template_factory =
    GST_STATIC_PAD_TEMPLATE ("sink",
    GST_PAD_SINK,
    GST_PAD_ALWAYS,
    GST_STATIC_CAPS ("video/x-raw-rgb, "
        "framerate = (fraction) [ 0, MAX ], "
        "width = (int) [ 1, MAX ], "
        "height = (int) [ 1, MAX ]; "
        "video/x-raw-yuv, "
        "framerate = (fraction) [ 0, MAX ], "
        "width = (int) [ 1, MAX ], " "height = (int) [ 1, MAX ]")
    );

enum
{
  PROP_0,
  PROP_CONTRAST,
  PROP_BRIGHTNESS,
  PROP_HUE,
  PROP_SATURATION,
  PROP_DISPLAY,
  PROP_SYNCHRONOUS,
  PROP_PIXEL_ASPECT_RATIO,
  PROP_FORCE_ASPECT_RATIO,
  PROP_HANDLE_EVENTS,
  PROP_DEVICE,
  PROP_DEVICE_NAME,
  PROP_HANDLE_EXPOSE,
  PROP_DOUBLE_BUFFER,
  PROP_AUTOPAINT_COLORKEY,
  PROP_COLORKEY,
  PROP_DRAW_BORDERS,
  PROP_WINDOW_WIDTH,
  PROP_WINDOW_HEIGHT
};

<<<<<<< HEAD
=======
static void gst_xvimagesink_init_interfaces (GType type);

GST_BOILERPLATE_FULL (GstXvImageSink, gst_xvimagesink, GstVideoSink,
    GST_TYPE_VIDEO_SINK, gst_xvimagesink_init_interfaces);


>>>>>>> 7716358d
/* ============================================================= */
/*                                                               */
/*                       Public Methods                          */
/*                                                               */
/* ============================================================= */

/* =========================================== */
/*                                             */
/*          Object typing & Creation           */
/*                                             */
/* =========================================== */
static void gst_xvimagesink_interface_init (GstImplementsInterfaceClass *
    klass);
static void gst_xvimagesink_navigation_init (GstNavigationInterface * iface);
static void gst_xvimagesink_xoverlay_init (GstXOverlayClass * iface);
static void gst_xvimagesink_colorbalance_init (GstColorBalanceClass * iface);
static void
<<<<<<< HEAD
gst_xvimagesink_property_probe_interface_init (GstPropertyProbeInterface *
    iface);
#define gst_xvimagesink_parent_class parent_class
G_DEFINE_TYPE_WITH_CODE (GstXvImageSink, gst_xvimagesink, GST_TYPE_VIDEO_SINK,
    G_IMPLEMENT_INTERFACE (GST_TYPE_IMPLEMENTS_INTERFACE,
        gst_xvimagesink_interface_init);
    G_IMPLEMENT_INTERFACE (GST_TYPE_NAVIGATION,
        gst_xvimagesink_navigation_init);
    G_IMPLEMENT_INTERFACE (GST_TYPE_X_OVERLAY, gst_xvimagesink_xoverlay_init);
    G_IMPLEMENT_INTERFACE (GST_TYPE_COLOR_BALANCE,
        gst_xvimagesink_colorbalance_init);
    G_IMPLEMENT_INTERFACE (GST_TYPE_PROPERTY_PROBE,
        gst_xvimagesink_property_probe_interface_init));
=======
gst_xvimage_buffer_class_init (gpointer g_class, gpointer class_data)
{
  GstMiniObjectClass *mini_object_class = GST_MINI_OBJECT_CLASS (g_class);

  xvimage_buffer_parent_class = g_type_class_peek_parent (g_class);

  mini_object_class->finalize = (GstMiniObjectFinalizeFunction)
      gst_xvimage_buffer_finalize;
}

static GType
gst_xvimage_buffer_get_type (void)
{
  static GType _gst_xvimage_buffer_type;

  if (G_UNLIKELY (_gst_xvimage_buffer_type == 0)) {
    static const GTypeInfo xvimage_buffer_info = {
      sizeof (GstBufferClass),
      NULL,
      NULL,
      gst_xvimage_buffer_class_init,
      NULL,
      NULL,
      sizeof (GstXvImageBuffer),
      0,
      (GInstanceInitFunc) gst_xvimage_buffer_init,
      NULL
    };
    _gst_xvimage_buffer_type = g_type_register_static (GST_TYPE_BUFFER,
        "GstXvImageBuffer", &xvimage_buffer_info, 0);
  }
  return _gst_xvimage_buffer_type;
}

/* X11 stuff */

static gboolean error_caught = FALSE;

static int
gst_xvimagesink_handle_xerror (Display * display, XErrorEvent * xevent)
{
  char error_msg[1024];

  XGetErrorText (display, xevent->error_code, error_msg, 1024);
  GST_DEBUG ("xvimagesink triggered an XError. error: %s", error_msg);
  error_caught = TRUE;
  return 0;
}

#ifdef HAVE_XSHM
/* This function checks that it is actually really possible to create an image
   using XShm */
static gboolean
gst_xvimagesink_check_xshm_calls (GstXContext * xcontext)
{
  XvImage *xvimage;
  XShmSegmentInfo SHMInfo;
  gint size;
  int (*handler) (Display *, XErrorEvent *);
  gboolean result = FALSE;
  gboolean did_attach = FALSE;

  g_return_val_if_fail (xcontext != NULL, FALSE);

  /* Sync to ensure any older errors are already processed */
  XSync (xcontext->disp, FALSE);

  /* Set defaults so we don't free these later unnecessarily */
  SHMInfo.shmaddr = ((void *) -1);
  SHMInfo.shmid = -1;

  /* Setting an error handler to catch failure */
  error_caught = FALSE;
  handler = XSetErrorHandler (gst_xvimagesink_handle_xerror);

  /* Trying to create a 1x1 picture */
  GST_DEBUG ("XvShmCreateImage of 1x1");
  xvimage = XvShmCreateImage (xcontext->disp, xcontext->xv_port_id,
      xcontext->im_format, NULL, 1, 1, &SHMInfo);

  /* Might cause an error, sync to ensure it is noticed */
  XSync (xcontext->disp, FALSE);
  if (!xvimage || error_caught) {
    GST_WARNING ("could not XvShmCreateImage a 1x1 image");
    goto beach;
  }
  size = xvimage->data_size;

  SHMInfo.shmid = shmget (IPC_PRIVATE, size, IPC_CREAT | 0777);
  if (SHMInfo.shmid == -1) {
    GST_WARNING ("could not get shared memory of %d bytes", size);
    goto beach;
  }

  SHMInfo.shmaddr = shmat (SHMInfo.shmid, NULL, 0);
  if (SHMInfo.shmaddr == ((void *) -1)) {
    GST_WARNING ("Failed to shmat: %s", g_strerror (errno));
    /* Clean up the shared memory segment */
    shmctl (SHMInfo.shmid, IPC_RMID, NULL);
    goto beach;
  }

  xvimage->data = SHMInfo.shmaddr;
  SHMInfo.readOnly = FALSE;

  if (XShmAttach (xcontext->disp, &SHMInfo) == 0) {
    GST_WARNING ("Failed to XShmAttach");
    /* Clean up the shared memory segment */
    shmctl (SHMInfo.shmid, IPC_RMID, NULL);
    goto beach;
  }

  /* Sync to ensure we see any errors we caused */
  XSync (xcontext->disp, FALSE);

  /* Delete the shared memory segment as soon as everyone is attached.
   * This way, it will be deleted as soon as we detach later, and not
   * leaked if we crash. */
  shmctl (SHMInfo.shmid, IPC_RMID, NULL);

  if (!error_caught) {
    GST_DEBUG ("XServer ShmAttached to 0x%x, id 0x%lx", SHMInfo.shmid,
        SHMInfo.shmseg);

    did_attach = TRUE;
    /* store whether we succeeded in result */
    result = TRUE;
  } else {
    GST_WARNING ("MIT-SHM extension check failed at XShmAttach. "
        "Not using shared memory.");
  }

beach:
  /* Sync to ensure we swallow any errors we caused and reset error_caught */
  XSync (xcontext->disp, FALSE);

  error_caught = FALSE;
  XSetErrorHandler (handler);

  if (did_attach) {
    GST_DEBUG ("XServer ShmDetaching from 0x%x id 0x%lx",
        SHMInfo.shmid, SHMInfo.shmseg);
    XShmDetach (xcontext->disp, &SHMInfo);
    XSync (xcontext->disp, FALSE);
  }
  if (SHMInfo.shmaddr != ((void *) -1))
    shmdt (SHMInfo.shmaddr);
  if (xvimage)
    XFree (xvimage);
  return result;
}
#endif /* HAVE_XSHM */

/* This function handles GstXvImage creation depending on XShm availability */
static GstXvImageBuffer *
gst_xvimagesink_xvimage_new (GstXvImageSink * xvimagesink, GstCaps * caps)
{
  GstXvImageBuffer *xvimage = NULL;
  GstStructure *structure = NULL;
  gboolean succeeded = FALSE;
  int (*handler) (Display *, XErrorEvent *);

  g_return_val_if_fail (GST_IS_XVIMAGESINK (xvimagesink), NULL);

  if (caps == NULL)
    return NULL;

  xvimage = (GstXvImageBuffer *) gst_mini_object_new (GST_TYPE_XVIMAGE_BUFFER);
  GST_DEBUG_OBJECT (xvimage, "Creating new XvImageBuffer");

  structure = gst_caps_get_structure (caps, 0);

  if (!gst_structure_get_int (structure, "width", &xvimage->width) ||
      !gst_structure_get_int (structure, "height", &xvimage->height)) {
    GST_WARNING ("failed getting geometry from caps %" GST_PTR_FORMAT, caps);
  }

  GST_LOG_OBJECT (xvimagesink, "creating %dx%d", xvimage->width,
      xvimage->height);

  xvimage->im_format = gst_xvimagesink_get_format_from_caps (xvimagesink, caps);
  if (xvimage->im_format == -1) {
    GST_WARNING_OBJECT (xvimagesink, "failed to get format from caps %"
        GST_PTR_FORMAT, caps);
    GST_ELEMENT_ERROR (xvimagesink, RESOURCE, WRITE,
        ("Failed to create output image buffer of %dx%d pixels",
            xvimage->width, xvimage->height), ("Invalid input caps"));
    goto beach_unlocked;
  }
  xvimage->xvimagesink = gst_object_ref (xvimagesink);

  g_mutex_lock (xvimagesink->x_lock);

  /* Setting an error handler to catch failure */
  error_caught = FALSE;
  handler = XSetErrorHandler (gst_xvimagesink_handle_xerror);

#ifdef HAVE_XSHM
  if (xvimagesink->xcontext->use_xshm) {
    int expected_size;

    xvimage->xvimage = XvShmCreateImage (xvimagesink->xcontext->disp,
        xvimagesink->xcontext->xv_port_id,
        xvimage->im_format, NULL,
        xvimage->width, xvimage->height, &xvimage->SHMInfo);
    if (!xvimage->xvimage || error_caught) {
      g_mutex_unlock (xvimagesink->x_lock);

      /* Reset error flag */
      error_caught = FALSE;

      /* Push a warning */
      GST_ELEMENT_WARNING (xvimagesink, RESOURCE, WRITE,
          ("Failed to create output image buffer of %dx%d pixels",
              xvimage->width, xvimage->height),
          ("could not XvShmCreateImage a %dx%d image",
              xvimage->width, xvimage->height));

      /* Retry without XShm */
      xvimagesink->xcontext->use_xshm = FALSE;

      /* Hold X mutex again to try without XShm */
      g_mutex_lock (xvimagesink->x_lock);
      goto no_xshm;
    }

    /* we have to use the returned data_size for our shm size */
    xvimage->size = xvimage->xvimage->data_size;
    GST_LOG_OBJECT (xvimagesink, "XShm image size is %" G_GSIZE_FORMAT,
        xvimage->size);

    /* calculate the expected size.  This is only for sanity checking the
     * number we get from X. */
    switch (xvimage->im_format) {
      case GST_MAKE_FOURCC ('I', '4', '2', '0'):
      case GST_MAKE_FOURCC ('Y', 'V', '1', '2'):
      {
        gint pitches[3];
        gint offsets[3];
        guint plane;

        offsets[0] = 0;
        pitches[0] = GST_ROUND_UP_4 (xvimage->width);
        offsets[1] = offsets[0] + pitches[0] * GST_ROUND_UP_2 (xvimage->height);
        pitches[1] = GST_ROUND_UP_8 (xvimage->width) / 2;
        offsets[2] =
            offsets[1] + pitches[1] * GST_ROUND_UP_2 (xvimage->height) / 2;
        pitches[2] = GST_ROUND_UP_8 (pitches[0]) / 2;

        expected_size =
            offsets[2] + pitches[2] * GST_ROUND_UP_2 (xvimage->height) / 2;

        for (plane = 0; plane < xvimage->xvimage->num_planes; plane++) {
          GST_DEBUG_OBJECT (xvimagesink,
              "Plane %u has a expected pitch of %d bytes, " "offset of %d",
              plane, pitches[plane], offsets[plane]);
        }
        break;
      }
      case GST_MAKE_FOURCC ('Y', 'U', 'Y', '2'):
      case GST_MAKE_FOURCC ('U', 'Y', 'V', 'Y'):
        expected_size = xvimage->height * GST_ROUND_UP_4 (xvimage->width * 2);
        break;
      default:
        expected_size = 0;
        break;
    }
    if (expected_size != 0 && xvimage->size != expected_size) {
      GST_WARNING_OBJECT (xvimagesink,
          "unexpected XShm image size (got %" G_GSIZE_FORMAT ", expected %d)",
          xvimage->size, expected_size);
    }

    /* Be verbose about our XvImage stride */
    {
      guint plane;

      for (plane = 0; plane < xvimage->xvimage->num_planes; plane++) {
        GST_DEBUG_OBJECT (xvimagesink, "Plane %u has a pitch of %d bytes, "
            "offset of %d", plane, xvimage->xvimage->pitches[plane],
            xvimage->xvimage->offsets[plane]);
      }
    }

    xvimage->SHMInfo.shmid = shmget (IPC_PRIVATE, xvimage->size,
        IPC_CREAT | 0777);
    if (xvimage->SHMInfo.shmid == -1) {
      g_mutex_unlock (xvimagesink->x_lock);
      GST_ELEMENT_ERROR (xvimagesink, RESOURCE, WRITE,
          ("Failed to create output image buffer of %dx%d pixels",
              xvimage->width, xvimage->height),
          ("could not get shared memory of %" G_GSIZE_FORMAT " bytes",
              xvimage->size));
      goto beach_unlocked;
    }

    xvimage->SHMInfo.shmaddr = shmat (xvimage->SHMInfo.shmid, NULL, 0);
    if (xvimage->SHMInfo.shmaddr == ((void *) -1)) {
      g_mutex_unlock (xvimagesink->x_lock);
      GST_ELEMENT_ERROR (xvimagesink, RESOURCE, WRITE,
          ("Failed to create output image buffer of %dx%d pixels",
              xvimage->width, xvimage->height),
          ("Failed to shmat: %s", g_strerror (errno)));
      /* Clean up the shared memory segment */
      shmctl (xvimage->SHMInfo.shmid, IPC_RMID, NULL);
      goto beach_unlocked;
    }

    xvimage->xvimage->data = xvimage->SHMInfo.shmaddr;
    xvimage->SHMInfo.readOnly = FALSE;

    if (XShmAttach (xvimagesink->xcontext->disp, &xvimage->SHMInfo) == 0) {
      /* Clean up the shared memory segment */
      shmctl (xvimage->SHMInfo.shmid, IPC_RMID, NULL);

      g_mutex_unlock (xvimagesink->x_lock);
      GST_ELEMENT_ERROR (xvimagesink, RESOURCE, WRITE,
          ("Failed to create output image buffer of %dx%d pixels",
              xvimage->width, xvimage->height), ("Failed to XShmAttach"));
      goto beach_unlocked;
    }

    XSync (xvimagesink->xcontext->disp, FALSE);

    /* Delete the shared memory segment as soon as we everyone is attached.
     * This way, it will be deleted as soon as we detach later, and not
     * leaked if we crash. */
    shmctl (xvimage->SHMInfo.shmid, IPC_RMID, NULL);

    GST_DEBUG_OBJECT (xvimagesink, "XServer ShmAttached to 0x%x, id 0x%lx",
        xvimage->SHMInfo.shmid, xvimage->SHMInfo.shmseg);
  } else
  no_xshm:
#endif /* HAVE_XSHM */
  {
    xvimage->xvimage = XvCreateImage (xvimagesink->xcontext->disp,
        xvimagesink->xcontext->xv_port_id,
        xvimage->im_format, NULL, xvimage->width, xvimage->height);
    if (!xvimage->xvimage || error_caught) {
      g_mutex_unlock (xvimagesink->x_lock);
      /* Reset error handler */
      error_caught = FALSE;
      XSetErrorHandler (handler);
      /* Push an error */
      GST_ELEMENT_ERROR (xvimagesink, RESOURCE, WRITE,
          ("Failed to create outputimage buffer of %dx%d pixels",
              xvimage->width, xvimage->height),
          ("could not XvCreateImage a %dx%d image",
              xvimage->width, xvimage->height));
      goto beach_unlocked;
    }

    /* we have to use the returned data_size for our image size */
    xvimage->size = xvimage->xvimage->data_size;
    xvimage->xvimage->data = g_malloc (xvimage->size);

    XSync (xvimagesink->xcontext->disp, FALSE);
  }

  /* Reset error handler */
  error_caught = FALSE;
  XSetErrorHandler (handler);

  succeeded = TRUE;

  GST_BUFFER_DATA (xvimage) = (guchar *) xvimage->xvimage->data;
  GST_BUFFER_SIZE (xvimage) = xvimage->size;
>>>>>>> 7716358d


/* ============================================================= */
/*                                                               */
/*                       Private Methods                         */
/*                                                               */
/* ============================================================= */


/* We are called with the x_lock taken */
static void
gst_xvimagesink_xwindow_draw_borders (GstXvImageSink * xvimagesink,
    GstXWindow * xwindow, GstVideoRectangle rect)
{
  gint t1, t2;

  g_return_if_fail (GST_IS_XVIMAGESINK (xvimagesink));
  g_return_if_fail (xwindow != NULL);

  XSetForeground (xvimagesink->xcontext->disp, xwindow->gc,
      xvimagesink->xcontext->black);

  /* Left border */
  if (rect.x > xvimagesink->render_rect.x) {
    XFillRectangle (xvimagesink->xcontext->disp, xwindow->win, xwindow->gc,
        xvimagesink->render_rect.x, xvimagesink->render_rect.y,
        rect.x - xvimagesink->render_rect.x, xvimagesink->render_rect.h);
  }

  /* Right border */
  t1 = rect.x + rect.w;
  t2 = xvimagesink->render_rect.x + xvimagesink->render_rect.w;
  if (t1 < t2) {
    XFillRectangle (xvimagesink->xcontext->disp, xwindow->win, xwindow->gc,
        t1, xvimagesink->render_rect.y, t2 - t1, xvimagesink->render_rect.h);
  }

  /* Top border */
  if (rect.y > xvimagesink->render_rect.y) {
    XFillRectangle (xvimagesink->xcontext->disp, xwindow->win, xwindow->gc,
        xvimagesink->render_rect.x, xvimagesink->render_rect.y,
        xvimagesink->render_rect.w, rect.y - xvimagesink->render_rect.y);
  }

  /* Bottom border */
  t1 = rect.y + rect.h;
  t2 = xvimagesink->render_rect.y + xvimagesink->render_rect.h;
  if (t1 < t2) {
    XFillRectangle (xvimagesink->xcontext->disp, xwindow->win, xwindow->gc,
        xvimagesink->render_rect.x, t1, xvimagesink->render_rect.w, t2 - t1);
  }
}

/* This function puts a GstXvImage on a GstXvImageSink's window. Returns FALSE
 * if no window was available  */
static gboolean
gst_xvimagesink_xvimage_put (GstXvImageSink * xvimagesink, GstBuffer * xvimage)
{
  GstMetaXvImage *meta;
  GstVideoRectangle result;
  gboolean draw_border = FALSE;

  /* We take the flow_lock. If expose is in there we don't want to run
     concurrently from the data flow thread */
  g_mutex_lock (xvimagesink->flow_lock);

  if (G_UNLIKELY (xvimagesink->xwindow == NULL)) {
    g_mutex_unlock (xvimagesink->flow_lock);
    return FALSE;
  }

  /* Draw borders when displaying the first frame. After this
     draw borders only on expose event or after a size change. */
  if (!xvimagesink->cur_image || xvimagesink->redraw_border) {
    draw_border = TRUE;
  }

  /* Store a reference to the last image we put, lose the previous one */
  if (xvimage && xvimagesink->cur_image != xvimage) {
    if (xvimagesink->cur_image) {
      GST_LOG_OBJECT (xvimagesink, "unreffing %p", xvimagesink->cur_image);
      gst_buffer_unref (xvimagesink->cur_image);
    }
    GST_LOG_OBJECT (xvimagesink, "reffing %p as our current image", xvimage);
    xvimagesink->cur_image = gst_buffer_ref (xvimage);
  }

  /* Expose sends a NULL image, we take the latest frame */
  if (!xvimage) {
    if (xvimagesink->cur_image) {
      draw_border = TRUE;
      xvimage = xvimagesink->cur_image;
    } else {
      g_mutex_unlock (xvimagesink->flow_lock);
      return TRUE;
    }
  }

  meta = gst_buffer_get_meta_xvimage (xvimage);

  if (xvimagesink->keep_aspect) {
    GstVideoRectangle src, dst;

    /* We use the calculated geometry from _setcaps as a source to respect
       source and screen pixel aspect ratios. */
    src.w = GST_VIDEO_SINK_WIDTH (xvimagesink);
    src.h = GST_VIDEO_SINK_HEIGHT (xvimagesink);
    dst.w = xvimagesink->render_rect.w;
    dst.h = xvimagesink->render_rect.h;

    gst_video_sink_center_rect (src, dst, &result, TRUE);
    result.x += xvimagesink->render_rect.x;
    result.y += xvimagesink->render_rect.y;
  } else {
    memcpy (&result, &xvimagesink->render_rect, sizeof (GstVideoRectangle));
  }

  g_mutex_lock (xvimagesink->x_lock);

  if (draw_border && xvimagesink->draw_borders) {
    gst_xvimagesink_xwindow_draw_borders (xvimagesink, xvimagesink->xwindow,
        result);
    xvimagesink->redraw_border = FALSE;
  }
#ifdef HAVE_XSHM
  if (xvimagesink->xcontext->use_xshm) {
    GST_LOG_OBJECT (xvimagesink,
        "XvShmPutImage with image %dx%d and window %dx%d, from xvimage %"
        GST_PTR_FORMAT, meta->width, meta->height,
        xvimagesink->render_rect.w, xvimagesink->render_rect.h, xvimage);

    XvShmPutImage (xvimagesink->xcontext->disp,
        xvimagesink->xcontext->xv_port_id,
        xvimagesink->xwindow->win,
        xvimagesink->xwindow->gc, meta->xvimage,
        xvimagesink->disp_x, xvimagesink->disp_y,
        xvimagesink->disp_width, xvimagesink->disp_height,
        result.x, result.y, result.w, result.h, FALSE);
  } else
#endif /* HAVE_XSHM */
  {
    XvPutImage (xvimagesink->xcontext->disp,
        xvimagesink->xcontext->xv_port_id,
        xvimagesink->xwindow->win,
        xvimagesink->xwindow->gc, meta->xvimage,
        xvimagesink->disp_x, xvimagesink->disp_y,
        xvimagesink->disp_width, xvimagesink->disp_height,
        result.x, result.y, result.w, result.h);
  }

  XSync (xvimagesink->xcontext->disp, FALSE);

  g_mutex_unlock (xvimagesink->x_lock);

  g_mutex_unlock (xvimagesink->flow_lock);

  return TRUE;
}

static gboolean
gst_xvimagesink_xwindow_decorate (GstXvImageSink * xvimagesink,
    GstXWindow * window)
{
  Atom hints_atom = None;
  MotifWmHints *hints;

  g_return_val_if_fail (GST_IS_XVIMAGESINK (xvimagesink), FALSE);
  g_return_val_if_fail (window != NULL, FALSE);

  g_mutex_lock (xvimagesink->x_lock);

  hints_atom = XInternAtom (xvimagesink->xcontext->disp, "_MOTIF_WM_HINTS",
      True);
  if (hints_atom == None) {
    g_mutex_unlock (xvimagesink->x_lock);
    return FALSE;
  }

  hints = g_malloc0 (sizeof (MotifWmHints));

  hints->flags |= MWM_HINTS_DECORATIONS;
  hints->decorations = 1 << 0;

  XChangeProperty (xvimagesink->xcontext->disp, window->win,
      hints_atom, hints_atom, 32, PropModeReplace,
      (guchar *) hints, sizeof (MotifWmHints) / sizeof (long));

  XSync (xvimagesink->xcontext->disp, FALSE);

  g_mutex_unlock (xvimagesink->x_lock);

  g_free (hints);

  return TRUE;
}

static void
gst_xvimagesink_xwindow_set_title (GstXvImageSink * xvimagesink,
    GstXWindow * xwindow, const gchar * media_title)
{
  if (media_title) {
    g_free (xvimagesink->media_title);
    xvimagesink->media_title = g_strdup (media_title);
  }
  if (xwindow) {
    /* we have a window */
    if (xwindow->internal) {
      XTextProperty xproperty;
      const gchar *app_name;
      const gchar *title = NULL;
      gchar *title_mem = NULL;

      /* set application name as a title */
      app_name = g_get_application_name ();

      if (app_name && xvimagesink->media_title) {
        title = title_mem = g_strconcat (xvimagesink->media_title, " : ",
            app_name, NULL);
      } else if (app_name) {
        title = app_name;
      } else if (xvimagesink->media_title) {
        title = xvimagesink->media_title;
      }

      if (title) {
        if ((XStringListToTextProperty (((char **) &title), 1,
                    &xproperty)) != 0) {
          XSetWMName (xvimagesink->xcontext->disp, xwindow->win, &xproperty);
          XFree (xproperty.value);
        }

        g_free (title_mem);
      }
    }
  }
}

/* This function handles a GstXWindow creation
 * The width and height are the actual pixel size on the display */
static GstXWindow *
gst_xvimagesink_xwindow_new (GstXvImageSink * xvimagesink,
    gint width, gint height)
{
  GstXWindow *xwindow = NULL;
  XGCValues values;

  g_return_val_if_fail (GST_IS_XVIMAGESINK (xvimagesink), NULL);

  xwindow = g_new0 (GstXWindow, 1);

  xvimagesink->render_rect.x = xvimagesink->render_rect.y = 0;
  xvimagesink->render_rect.w = width;
  xvimagesink->render_rect.h = height;

  xwindow->width = width;
  xwindow->height = height;
  xwindow->internal = TRUE;

  g_mutex_lock (xvimagesink->x_lock);

  xwindow->win = XCreateSimpleWindow (xvimagesink->xcontext->disp,
      xvimagesink->xcontext->root,
      0, 0, width, height, 0, 0, xvimagesink->xcontext->black);

  /* We have to do that to prevent X from redrawing the background on
   * ConfigureNotify. This takes away flickering of video when resizing. */
  XSetWindowBackgroundPixmap (xvimagesink->xcontext->disp, xwindow->win, None);

  /* set application name as a title */
  gst_xvimagesink_xwindow_set_title (xvimagesink, xwindow, NULL);

  if (xvimagesink->handle_events) {
    Atom wm_delete;

    XSelectInput (xvimagesink->xcontext->disp, xwindow->win, ExposureMask |
        StructureNotifyMask | PointerMotionMask | KeyPressMask |
        KeyReleaseMask | ButtonPressMask | ButtonReleaseMask);

    /* Tell the window manager we'd like delete client messages instead of
     * being killed */
    wm_delete = XInternAtom (xvimagesink->xcontext->disp,
        "WM_DELETE_WINDOW", True);
    if (wm_delete != None) {
      (void) XSetWMProtocols (xvimagesink->xcontext->disp, xwindow->win,
          &wm_delete, 1);
    }
  }

  xwindow->gc = XCreateGC (xvimagesink->xcontext->disp,
      xwindow->win, 0, &values);

  XMapRaised (xvimagesink->xcontext->disp, xwindow->win);

  XSync (xvimagesink->xcontext->disp, FALSE);

  g_mutex_unlock (xvimagesink->x_lock);

  gst_xvimagesink_xwindow_decorate (xvimagesink, xwindow);

  gst_x_overlay_got_window_handle (GST_X_OVERLAY (xvimagesink), xwindow->win);

  return xwindow;
}

/* This function destroys a GstXWindow */
static void
gst_xvimagesink_xwindow_destroy (GstXvImageSink * xvimagesink,
    GstXWindow * xwindow)
{
  g_return_if_fail (xwindow != NULL);
  g_return_if_fail (GST_IS_XVIMAGESINK (xvimagesink));

  g_mutex_lock (xvimagesink->x_lock);

  /* If we did not create that window we just free the GC and let it live */
  if (xwindow->internal)
    XDestroyWindow (xvimagesink->xcontext->disp, xwindow->win);
  else
    XSelectInput (xvimagesink->xcontext->disp, xwindow->win, 0);

  XFreeGC (xvimagesink->xcontext->disp, xwindow->gc);

  XSync (xvimagesink->xcontext->disp, FALSE);

  g_mutex_unlock (xvimagesink->x_lock);

  g_free (xwindow);
}

static void
gst_xvimagesink_xwindow_update_geometry (GstXvImageSink * xvimagesink)
{
  XWindowAttributes attr;

  g_return_if_fail (GST_IS_XVIMAGESINK (xvimagesink));

  /* Update the window geometry */
  g_mutex_lock (xvimagesink->x_lock);
  if (G_UNLIKELY (xvimagesink->xwindow == NULL)) {
    g_mutex_unlock (xvimagesink->x_lock);
    return;
  }

  XGetWindowAttributes (xvimagesink->xcontext->disp,
      xvimagesink->xwindow->win, &attr);

  xvimagesink->xwindow->width = attr.width;
  xvimagesink->xwindow->height = attr.height;

  if (!xvimagesink->have_render_rect) {
    xvimagesink->render_rect.x = xvimagesink->render_rect.y = 0;
    xvimagesink->render_rect.w = attr.width;
    xvimagesink->render_rect.h = attr.height;
  }

  g_mutex_unlock (xvimagesink->x_lock);
}

static void
gst_xvimagesink_xwindow_clear (GstXvImageSink * xvimagesink,
    GstXWindow * xwindow)
{
  g_return_if_fail (xwindow != NULL);
  g_return_if_fail (GST_IS_XVIMAGESINK (xvimagesink));

  g_mutex_lock (xvimagesink->x_lock);

  XvStopVideo (xvimagesink->xcontext->disp, xvimagesink->xcontext->xv_port_id,
      xwindow->win);

  XSync (xvimagesink->xcontext->disp, FALSE);

  g_mutex_unlock (xvimagesink->x_lock);
}

/* This function commits our internal colorbalance settings to our grabbed Xv
   port. If the xcontext is not initialized yet it simply returns */
static void
gst_xvimagesink_update_colorbalance (GstXvImageSink * xvimagesink)
{
  GList *channels = NULL;

  g_return_if_fail (GST_IS_XVIMAGESINK (xvimagesink));

  /* If we haven't initialized the X context we can't update anything */
  if (xvimagesink->xcontext == NULL)
    return;

  /* Don't set the attributes if they haven't been changed, to avoid
   * rounding errors changing the values */
  if (!xvimagesink->cb_changed)
    return;

  /* For each channel of the colorbalance we calculate the correct value
     doing range conversion and then set the Xv port attribute to match our
     values. */
  channels = xvimagesink->xcontext->channels_list;

  while (channels) {
    if (channels->data && GST_IS_COLOR_BALANCE_CHANNEL (channels->data)) {
      GstColorBalanceChannel *channel = NULL;
      Atom prop_atom;
      gint value = 0;
      gdouble convert_coef;

      channel = GST_COLOR_BALANCE_CHANNEL (channels->data);
      g_object_ref (channel);

      /* Our range conversion coef */
      convert_coef = (channel->max_value - channel->min_value) / 2000.0;

      if (g_ascii_strcasecmp (channel->label, "XV_HUE") == 0) {
        value = xvimagesink->hue;
      } else if (g_ascii_strcasecmp (channel->label, "XV_SATURATION") == 0) {
        value = xvimagesink->saturation;
      } else if (g_ascii_strcasecmp (channel->label, "XV_CONTRAST") == 0) {
        value = xvimagesink->contrast;
      } else if (g_ascii_strcasecmp (channel->label, "XV_BRIGHTNESS") == 0) {
        value = xvimagesink->brightness;
      } else {
        g_warning ("got an unknown channel %s", channel->label);
        g_object_unref (channel);
        return;
      }

      /* Committing to Xv port */
      g_mutex_lock (xvimagesink->x_lock);
      prop_atom =
          XInternAtom (xvimagesink->xcontext->disp, channel->label, True);
      if (prop_atom != None) {
        int xv_value;
        xv_value =
            floor (0.5 + (value + 1000) * convert_coef + channel->min_value);
        XvSetPortAttribute (xvimagesink->xcontext->disp,
            xvimagesink->xcontext->xv_port_id, prop_atom, xv_value);
      }
      g_mutex_unlock (xvimagesink->x_lock);

      g_object_unref (channel);
    }
    channels = g_list_next (channels);
  }
}

/* This function handles XEvents that might be in the queue. It generates
   GstEvent that will be sent upstream in the pipeline to handle interactivity
   and navigation. It will also listen for configure events on the window to
   trigger caps renegotiation so on the fly software scaling can work. */
static void
gst_xvimagesink_handle_xevents (GstXvImageSink * xvimagesink)
{
  XEvent e;
  guint pointer_x = 0, pointer_y = 0;
  gboolean pointer_moved = FALSE;
  gboolean exposed = FALSE, configured = FALSE;

  g_return_if_fail (GST_IS_XVIMAGESINK (xvimagesink));

  /* Handle Interaction, produces navigation events */

  /* We get all pointer motion events, only the last position is
     interesting. */
  g_mutex_lock (xvimagesink->flow_lock);
  g_mutex_lock (xvimagesink->x_lock);
  while (XCheckWindowEvent (xvimagesink->xcontext->disp,
          xvimagesink->xwindow->win, PointerMotionMask, &e)) {
    g_mutex_unlock (xvimagesink->x_lock);
    g_mutex_unlock (xvimagesink->flow_lock);

    switch (e.type) {
      case MotionNotify:
        pointer_x = e.xmotion.x;
        pointer_y = e.xmotion.y;
        pointer_moved = TRUE;
        break;
      default:
        break;
    }
    g_mutex_lock (xvimagesink->flow_lock);
    g_mutex_lock (xvimagesink->x_lock);
  }

  if (pointer_moved) {
    g_mutex_unlock (xvimagesink->x_lock);
    g_mutex_unlock (xvimagesink->flow_lock);

    GST_DEBUG ("xvimagesink pointer moved over window at %d,%d",
        pointer_x, pointer_y);
    gst_navigation_send_mouse_event (GST_NAVIGATION (xvimagesink),
        "mouse-move", 0, e.xbutton.x, e.xbutton.y);

    g_mutex_lock (xvimagesink->flow_lock);
    g_mutex_lock (xvimagesink->x_lock);
  }

  /* We get all events on our window to throw them upstream */
  while (XCheckWindowEvent (xvimagesink->xcontext->disp,
          xvimagesink->xwindow->win,
          KeyPressMask | KeyReleaseMask | ButtonPressMask | ButtonReleaseMask,
          &e)) {
    KeySym keysym;

    /* We lock only for the X function call */
    g_mutex_unlock (xvimagesink->x_lock);
    g_mutex_unlock (xvimagesink->flow_lock);

    switch (e.type) {
      case ButtonPress:
        /* Mouse button pressed over our window. We send upstream
           events for interactivity/navigation */
        GST_DEBUG ("xvimagesink button %d pressed over window at %d,%d",
            e.xbutton.button, e.xbutton.x, e.xbutton.y);
        gst_navigation_send_mouse_event (GST_NAVIGATION (xvimagesink),
            "mouse-button-press", e.xbutton.button, e.xbutton.x, e.xbutton.y);
        break;
      case ButtonRelease:
        /* Mouse button released over our window. We send upstream
           events for interactivity/navigation */
        GST_DEBUG ("xvimagesink button %d released over window at %d,%d",
            e.xbutton.button, e.xbutton.x, e.xbutton.y);
        gst_navigation_send_mouse_event (GST_NAVIGATION (xvimagesink),
            "mouse-button-release", e.xbutton.button, e.xbutton.x, e.xbutton.y);
        break;
      case KeyPress:
      case KeyRelease:
        /* Key pressed/released over our window. We send upstream
           events for interactivity/navigation */
        GST_DEBUG ("xvimagesink key %d pressed over window at %d,%d",
            e.xkey.keycode, e.xkey.x, e.xkey.y);
        g_mutex_lock (xvimagesink->x_lock);
        keysym = XKeycodeToKeysym (xvimagesink->xcontext->disp,
            e.xkey.keycode, 0);
        g_mutex_unlock (xvimagesink->x_lock);
        if (keysym != NoSymbol) {
          char *key_str = NULL;

          g_mutex_lock (xvimagesink->x_lock);
          key_str = XKeysymToString (keysym);
          g_mutex_unlock (xvimagesink->x_lock);
          gst_navigation_send_key_event (GST_NAVIGATION (xvimagesink),
              e.type == KeyPress ? "key-press" : "key-release", key_str);
        } else {
          gst_navigation_send_key_event (GST_NAVIGATION (xvimagesink),
              e.type == KeyPress ? "key-press" : "key-release", "unknown");
        }
        break;
      default:
        GST_DEBUG_OBJECT (xvimagesink, "xvimagesink unhandled X event (%d)",
            e.type);
    }
    g_mutex_lock (xvimagesink->flow_lock);
    g_mutex_lock (xvimagesink->x_lock);
  }

  /* Handle Expose */
  while (XCheckWindowEvent (xvimagesink->xcontext->disp,
          xvimagesink->xwindow->win, ExposureMask | StructureNotifyMask, &e)) {
    switch (e.type) {
      case Expose:
        exposed = TRUE;
        break;
      case ConfigureNotify:
        g_mutex_unlock (xvimagesink->x_lock);
        gst_xvimagesink_xwindow_update_geometry (xvimagesink);
        g_mutex_lock (xvimagesink->x_lock);
        configured = TRUE;
        break;
      default:
        break;
    }
  }

  if (xvimagesink->handle_expose && (exposed || configured)) {
    g_mutex_unlock (xvimagesink->x_lock);
    g_mutex_unlock (xvimagesink->flow_lock);

    gst_xvimagesink_expose (GST_X_OVERLAY (xvimagesink));

    g_mutex_lock (xvimagesink->flow_lock);
    g_mutex_lock (xvimagesink->x_lock);
  }

  /* Handle Display events */
  while (XPending (xvimagesink->xcontext->disp)) {
    XNextEvent (xvimagesink->xcontext->disp, &e);

    switch (e.type) {
      case ClientMessage:{
        Atom wm_delete;

        wm_delete = XInternAtom (xvimagesink->xcontext->disp,
            "WM_DELETE_WINDOW", True);
        if (wm_delete != None && wm_delete == (Atom) e.xclient.data.l[0]) {
          /* Handle window deletion by posting an error on the bus */
          GST_ELEMENT_ERROR (xvimagesink, RESOURCE, NOT_FOUND,
              ("Output window was closed"), (NULL));

          g_mutex_unlock (xvimagesink->x_lock);
          gst_xvimagesink_xwindow_destroy (xvimagesink, xvimagesink->xwindow);
          xvimagesink->xwindow = NULL;
          g_mutex_lock (xvimagesink->x_lock);
        }
        break;
      }
      default:
        break;
    }
  }

  g_mutex_unlock (xvimagesink->x_lock);
  g_mutex_unlock (xvimagesink->flow_lock);
}

static void
gst_lookup_xv_port_from_adaptor (GstXContext * xcontext,
    XvAdaptorInfo * adaptors, int adaptor_no)
{
  gint j;
  gint res;

  /* Do we support XvImageMask ? */
  if (!(adaptors[adaptor_no].type & XvImageMask)) {
    GST_DEBUG ("XV Adaptor %s has no support for XvImageMask",
        adaptors[adaptor_no].name);
    return;
  }

  /* We found such an adaptor, looking for an available port */
  for (j = 0; j < adaptors[adaptor_no].num_ports && !xcontext->xv_port_id; j++) {
    /* We try to grab the port */
    res = XvGrabPort (xcontext->disp, adaptors[adaptor_no].base_id + j, 0);
    if (Success == res) {
      xcontext->xv_port_id = adaptors[adaptor_no].base_id + j;
      GST_DEBUG ("XV Adaptor %s with %ld ports", adaptors[adaptor_no].name,
          adaptors[adaptor_no].num_ports);
    } else {
      GST_DEBUG ("GrabPort %d for XV Adaptor %s failed: %d", j,
          adaptors[adaptor_no].name, res);
    }
  }
}

/* This function generates a caps with all supported format by the first
   Xv grabable port we find. We store each one of the supported formats in a
   format list and append the format to a newly created caps that we return
   If this function does not return NULL because of an error, it also grabs
   the port via XvGrabPort */
static GstCaps *
gst_xvimagesink_get_xv_support (GstXvImageSink * xvimagesink,
    GstXContext * xcontext)
{
  gint i;
  XvAdaptorInfo *adaptors;
  gint nb_formats;
  XvImageFormatValues *formats = NULL;
  guint nb_encodings;
  XvEncodingInfo *encodings = NULL;
  gulong max_w = G_MAXINT, max_h = G_MAXINT;
  GstCaps *caps = NULL;
  GstCaps *rgb_caps = NULL;

  g_return_val_if_fail (xcontext != NULL, NULL);

  /* First let's check that XVideo extension is available */
  if (!XQueryExtension (xcontext->disp, "XVideo", &i, &i, &i)) {
    GST_ELEMENT_ERROR (xvimagesink, RESOURCE, SETTINGS,
        ("Could not initialise Xv output"),
        ("XVideo extension is not available"));
    return NULL;
  }

  /* Then we get adaptors list */
  if (Success != XvQueryAdaptors (xcontext->disp, xcontext->root,
          &xcontext->nb_adaptors, &adaptors)) {
    GST_ELEMENT_ERROR (xvimagesink, RESOURCE, SETTINGS,
        ("Could not initialise Xv output"),
        ("Failed getting XV adaptors list"));
    return NULL;
  }

  xcontext->xv_port_id = 0;

  GST_DEBUG ("Found %u XV adaptor(s)", xcontext->nb_adaptors);

  xcontext->adaptors =
      (gchar **) g_malloc0 (xcontext->nb_adaptors * sizeof (gchar *));

  /* Now fill up our adaptor name array */
  for (i = 0; i < xcontext->nb_adaptors; i++) {
    xcontext->adaptors[i] = g_strdup (adaptors[i].name);
  }

  if (xvimagesink->adaptor_no >= 0 &&
      xvimagesink->adaptor_no < xcontext->nb_adaptors) {
    /* Find xv port from user defined adaptor */
    gst_lookup_xv_port_from_adaptor (xcontext, adaptors,
        xvimagesink->adaptor_no);
  }

  if (!xcontext->xv_port_id) {
    /* Now search for an adaptor that supports XvImageMask */
    for (i = 0; i < xcontext->nb_adaptors && !xcontext->xv_port_id; i++) {
      gst_lookup_xv_port_from_adaptor (xcontext, adaptors, i);
      xvimagesink->adaptor_no = i;
    }
  }

  XvFreeAdaptorInfo (adaptors);

  if (!xcontext->xv_port_id) {
    xvimagesink->adaptor_no = -1;
    GST_ELEMENT_ERROR (xvimagesink, RESOURCE, BUSY,
        ("Could not initialise Xv output"), ("No port available"));
    return NULL;
  }

  /* Set XV_AUTOPAINT_COLORKEY and XV_DOUBLE_BUFFER and XV_COLORKEY */
  {
    int count, todo = 3;
    XvAttribute *const attr = XvQueryPortAttributes (xcontext->disp,
        xcontext->xv_port_id, &count);
    static const char autopaint[] = "XV_AUTOPAINT_COLORKEY";
    static const char dbl_buffer[] = "XV_DOUBLE_BUFFER";
    static const char colorkey[] = "XV_COLORKEY";

    GST_DEBUG_OBJECT (xvimagesink, "Checking %d Xv port attributes", count);

    xvimagesink->have_autopaint_colorkey = FALSE;
    xvimagesink->have_double_buffer = FALSE;
    xvimagesink->have_colorkey = FALSE;

    for (i = 0; ((i < count) && todo); i++)
      if (!strcmp (attr[i].name, autopaint)) {
        const Atom atom = XInternAtom (xcontext->disp, autopaint, False);

        /* turn on autopaint colorkey */
        XvSetPortAttribute (xcontext->disp, xcontext->xv_port_id, atom,
            (xvimagesink->autopaint_colorkey ? 1 : 0));
        todo--;
        xvimagesink->have_autopaint_colorkey = TRUE;
      } else if (!strcmp (attr[i].name, dbl_buffer)) {
        const Atom atom = XInternAtom (xcontext->disp, dbl_buffer, False);

        XvSetPortAttribute (xcontext->disp, xcontext->xv_port_id, atom,
            (xvimagesink->double_buffer ? 1 : 0));
        todo--;
        xvimagesink->have_double_buffer = TRUE;
      } else if (!strcmp (attr[i].name, colorkey)) {
        /* Set the colorkey, default is something that is dark but hopefully
         * won't randomly appear on the screen elsewhere (ie not black or greys)
         * can be overridden by setting "colorkey" property
         */
        const Atom atom = XInternAtom (xcontext->disp, colorkey, False);
        guint32 ckey = 0;
        gboolean set_attr = TRUE;
        guint cr, cg, cb;

        /* set a colorkey in the right format RGB565/RGB888
         * We only handle these 2 cases, because they're the only types of
         * devices we've encountered. If we don't recognise it, leave it alone
         */
        cr = (xvimagesink->colorkey >> 16);
        cg = (xvimagesink->colorkey >> 8) & 0xFF;
        cb = (xvimagesink->colorkey) & 0xFF;
        switch (xcontext->depth) {
          case 16:             /* RGB 565 */
            cr >>= 3;
            cg >>= 2;
            cb >>= 3;
            ckey = (cr << 11) | (cg << 5) | cb;
            break;
          case 24:
          case 32:             /* RGB 888 / ARGB 8888 */
            ckey = (cr << 16) | (cg << 8) | cb;
            break;
          default:
            GST_DEBUG_OBJECT (xvimagesink,
                "Unknown bit depth %d for Xv Colorkey - not adjusting",
                xcontext->depth);
            set_attr = FALSE;
            break;
        }

        if (set_attr) {
          ckey = CLAMP (ckey, (guint32) attr[i].min_value,
              (guint32) attr[i].max_value);
          GST_LOG_OBJECT (xvimagesink,
              "Setting color key for display depth %d to 0x%x",
              xcontext->depth, ckey);

          XvSetPortAttribute (xcontext->disp, xcontext->xv_port_id, atom,
              (gint) ckey);
        }
        todo--;
        xvimagesink->have_colorkey = TRUE;
      }

    XFree (attr);
  }

  /* Get the list of encodings supported by the adapter and look for the
   * XV_IMAGE encoding so we can determine the maximum width and height
   * supported */
  XvQueryEncodings (xcontext->disp, xcontext->xv_port_id, &nb_encodings,
      &encodings);

  for (i = 0; i < nb_encodings; i++) {
    GST_LOG_OBJECT (xvimagesink,
        "Encoding %d, name %s, max wxh %lux%lu rate %d/%d",
        i, encodings[i].name, encodings[i].width, encodings[i].height,
        encodings[i].rate.numerator, encodings[i].rate.denominator);
    if (strcmp (encodings[i].name, "XV_IMAGE") == 0) {
      max_w = encodings[i].width;
      max_h = encodings[i].height;
    }
  }

  XvFreeEncodingInfo (encodings);

  /* We get all image formats supported by our port */
  formats = XvListImageFormats (xcontext->disp,
      xcontext->xv_port_id, &nb_formats);
  caps = gst_caps_new_empty ();
  for (i = 0; i < nb_formats; i++) {
    GstCaps *format_caps = NULL;
    gboolean is_rgb_format = FALSE;

    /* We set the image format of the xcontext to an existing one. This
       is just some valid image format for making our xshm calls check before
       caps negotiation really happens. */
    xcontext->im_format = formats[i].id;

    switch (formats[i].type) {
      case XvRGB:
      {
        XvImageFormatValues *fmt = &(formats[i]);
        gint endianness = G_BIG_ENDIAN;

        if (fmt->byte_order == LSBFirst) {
          /* our caps system handles 24/32bpp RGB as big-endian. */
          if (fmt->bits_per_pixel == 24 || fmt->bits_per_pixel == 32) {
            fmt->red_mask = GUINT32_TO_BE (fmt->red_mask);
            fmt->green_mask = GUINT32_TO_BE (fmt->green_mask);
            fmt->blue_mask = GUINT32_TO_BE (fmt->blue_mask);

            if (fmt->bits_per_pixel == 24) {
              fmt->red_mask >>= 8;
              fmt->green_mask >>= 8;
              fmt->blue_mask >>= 8;
            }
          } else
            endianness = G_LITTLE_ENDIAN;
        }

        format_caps = gst_caps_new_simple ("video/x-raw-rgb",
            "endianness", G_TYPE_INT, endianness,
            "depth", G_TYPE_INT, fmt->depth,
            "bpp", G_TYPE_INT, fmt->bits_per_pixel,
            "red_mask", G_TYPE_INT, fmt->red_mask,
            "green_mask", G_TYPE_INT, fmt->green_mask,
            "blue_mask", G_TYPE_INT, fmt->blue_mask,
            "width", GST_TYPE_INT_RANGE, 1, max_w,
            "height", GST_TYPE_INT_RANGE, 1, max_h,
            "framerate", GST_TYPE_FRACTION_RANGE, 0, 1, G_MAXINT, 1, NULL);

        is_rgb_format = TRUE;
        break;
      }
      case XvYUV:
        format_caps = gst_caps_new_simple ("video/x-raw-yuv",
            "format", GST_TYPE_FOURCC, formats[i].id,
            "width", GST_TYPE_INT_RANGE, 1, max_w,
            "height", GST_TYPE_INT_RANGE, 1, max_h,
            "framerate", GST_TYPE_FRACTION_RANGE, 0, 1, G_MAXINT, 1, NULL);
        break;
      default:
        g_assert_not_reached ();
        break;
    }

    if (format_caps) {
      GstXvImageFormat *format = NULL;

      format = g_new0 (GstXvImageFormat, 1);
      if (format) {
        format->format = formats[i].id;
        format->caps = gst_caps_copy (format_caps);
        xcontext->formats_list = g_list_append (xcontext->formats_list, format);
      }

      if (is_rgb_format) {
        if (rgb_caps == NULL)
          rgb_caps = format_caps;
        else
          gst_caps_append (rgb_caps, format_caps);
      } else
        gst_caps_append (caps, format_caps);
    }
  }

  /* Collected all caps into either the caps or rgb_caps structures.
   * Append rgb_caps on the end of YUV, so that YUV is always preferred */
  if (rgb_caps)
    gst_caps_append (caps, rgb_caps);

  if (formats)
    XFree (formats);

  GST_DEBUG ("Generated the following caps: %" GST_PTR_FORMAT, caps);

  if (gst_caps_is_empty (caps)) {
    gst_caps_unref (caps);
    XvUngrabPort (xcontext->disp, xcontext->xv_port_id, 0);
    GST_ELEMENT_ERROR (xvimagesink, STREAM, WRONG_TYPE, (NULL),
        ("No supported format found"));
    return NULL;
  }

  return caps;
}

static gpointer
gst_xvimagesink_event_thread (GstXvImageSink * xvimagesink)
{
  g_return_val_if_fail (GST_IS_XVIMAGESINK (xvimagesink), NULL);

  GST_OBJECT_LOCK (xvimagesink);
  while (xvimagesink->running) {
    GST_OBJECT_UNLOCK (xvimagesink);

    if (xvimagesink->xwindow) {
      gst_xvimagesink_handle_xevents (xvimagesink);
    }
    /* FIXME: do we want to align this with the framerate or anything else? */
    g_usleep (G_USEC_PER_SEC / 20);

    GST_OBJECT_LOCK (xvimagesink);
  }
  GST_OBJECT_UNLOCK (xvimagesink);

  return NULL;
}

static void
gst_xvimagesink_manage_event_thread (GstXvImageSink * xvimagesink)
{
  GThread *thread = NULL;

  /* don't start the thread too early */
  if (xvimagesink->xcontext == NULL) {
    return;
  }

  GST_OBJECT_LOCK (xvimagesink);
  if (xvimagesink->handle_expose || xvimagesink->handle_events) {
    if (!xvimagesink->event_thread) {
      /* Setup our event listening thread */
      GST_DEBUG_OBJECT (xvimagesink, "run xevent thread, expose %d, events %d",
          xvimagesink->handle_expose, xvimagesink->handle_events);
      xvimagesink->running = TRUE;
      xvimagesink->event_thread = g_thread_create (
          (GThreadFunc) gst_xvimagesink_event_thread, xvimagesink, TRUE, NULL);
    }
  } else {
    if (xvimagesink->event_thread) {
      GST_DEBUG_OBJECT (xvimagesink, "stop xevent thread, expose %d, events %d",
          xvimagesink->handle_expose, xvimagesink->handle_events);
      xvimagesink->running = FALSE;
      /* grab thread and mark it as NULL */
      thread = xvimagesink->event_thread;
      xvimagesink->event_thread = NULL;
    }
  }
  GST_OBJECT_UNLOCK (xvimagesink);

  /* Wait for our event thread to finish */
  if (thread)
    g_thread_join (thread);

}


/* This function calculates the pixel aspect ratio based on the properties
 * in the xcontext structure and stores it there. */
static void
gst_xvimagesink_calculate_pixel_aspect_ratio (GstXContext * xcontext)
{
  static const gint par[][2] = {
    {1, 1},                     /* regular screen */
    {16, 15},                   /* PAL TV */
    {11, 10},                   /* 525 line Rec.601 video */
    {54, 59},                   /* 625 line Rec.601 video */
    {64, 45},                   /* 1280x1024 on 16:9 display */
    {5, 3},                     /* 1280x1024 on 4:3 display */
    {4, 3}                      /*  800x600 on 16:9 display */
  };
  gint i;
  gint index;
  gdouble ratio;
  gdouble delta;

#define DELTA(idx) (ABS (ratio - ((gdouble) par[idx][0] / par[idx][1])))

  /* first calculate the "real" ratio based on the X values;
   * which is the "physical" w/h divided by the w/h in pixels of the display */
  ratio = (gdouble) (xcontext->widthmm * xcontext->height)
      / (xcontext->heightmm * xcontext->width);

  /* DirectFB's X in 720x576 reports the physical dimensions wrong, so
   * override here */
  if (xcontext->width == 720 && xcontext->height == 576) {
    ratio = 4.0 * 576 / (3.0 * 720);
  }
  GST_DEBUG ("calculated pixel aspect ratio: %f", ratio);

  /* now find the one from par[][2] with the lowest delta to the real one */
  delta = DELTA (0);
  index = 0;

  for (i = 1; i < sizeof (par) / (sizeof (gint) * 2); ++i) {
    gdouble this_delta = DELTA (i);

    if (this_delta < delta) {
      index = i;
      delta = this_delta;
    }
  }

  GST_DEBUG ("Decided on index %d (%d/%d)", index,
      par[index][0], par[index][1]);

  g_free (xcontext->par);
  xcontext->par = g_new0 (GValue, 1);
  g_value_init (xcontext->par, GST_TYPE_FRACTION);
  gst_value_set_fraction (xcontext->par, par[index][0], par[index][1]);
  GST_DEBUG ("set xcontext PAR to %d/%d",
      gst_value_get_fraction_numerator (xcontext->par),
      gst_value_get_fraction_denominator (xcontext->par));
}

/* This function gets the X Display and global info about it. Everything is
   stored in our object and will be cleaned when the object is disposed. Note
   here that caps for supported format are generated without any window or
   image creation */
static GstXContext *
gst_xvimagesink_xcontext_get (GstXvImageSink * xvimagesink)
{
  GstXContext *xcontext = NULL;
  XPixmapFormatValues *px_formats = NULL;
  gint nb_formats = 0, i, j, N_attr;
  XvAttribute *xv_attr;
  Atom prop_atom;
  const char *channels[4] = { "XV_HUE", "XV_SATURATION",
    "XV_BRIGHTNESS", "XV_CONTRAST"
  };

  g_return_val_if_fail (GST_IS_XVIMAGESINK (xvimagesink), NULL);

  xcontext = g_new0 (GstXContext, 1);
  xcontext->im_format = 0;

  g_mutex_lock (xvimagesink->x_lock);

  xcontext->disp = XOpenDisplay (xvimagesink->display_name);

  if (!xcontext->disp) {
    g_mutex_unlock (xvimagesink->x_lock);
    g_free (xcontext);
    GST_ELEMENT_ERROR (xvimagesink, RESOURCE, WRITE,
        ("Could not initialise Xv output"), ("Could not open display"));
    return NULL;
  }

  xcontext->screen = DefaultScreenOfDisplay (xcontext->disp);
  xcontext->screen_num = DefaultScreen (xcontext->disp);
  xcontext->visual = DefaultVisual (xcontext->disp, xcontext->screen_num);
  xcontext->root = DefaultRootWindow (xcontext->disp);
  xcontext->white = XWhitePixel (xcontext->disp, xcontext->screen_num);
  xcontext->black = XBlackPixel (xcontext->disp, xcontext->screen_num);
  xcontext->depth = DefaultDepthOfScreen (xcontext->screen);

  xcontext->width = DisplayWidth (xcontext->disp, xcontext->screen_num);
  xcontext->height = DisplayHeight (xcontext->disp, xcontext->screen_num);
  xcontext->widthmm = DisplayWidthMM (xcontext->disp, xcontext->screen_num);
  xcontext->heightmm = DisplayHeightMM (xcontext->disp, xcontext->screen_num);

  GST_DEBUG_OBJECT (xvimagesink, "X reports %dx%d pixels and %d mm x %d mm",
      xcontext->width, xcontext->height, xcontext->widthmm, xcontext->heightmm);

  gst_xvimagesink_calculate_pixel_aspect_ratio (xcontext);
  /* We get supported pixmap formats at supported depth */
  px_formats = XListPixmapFormats (xcontext->disp, &nb_formats);

  if (!px_formats) {
    XCloseDisplay (xcontext->disp);
    g_mutex_unlock (xvimagesink->x_lock);
    g_free (xcontext->par);
    g_free (xcontext);
    GST_ELEMENT_ERROR (xvimagesink, RESOURCE, SETTINGS,
        ("Could not initialise Xv output"), ("Could not get pixel formats"));
    return NULL;
  }

  /* We get bpp value corresponding to our running depth */
  for (i = 0; i < nb_formats; i++) {
    if (px_formats[i].depth == xcontext->depth)
      xcontext->bpp = px_formats[i].bits_per_pixel;
  }

  XFree (px_formats);

  xcontext->endianness =
      (ImageByteOrder (xcontext->disp) ==
      LSBFirst) ? G_LITTLE_ENDIAN : G_BIG_ENDIAN;

  /* our caps system handles 24/32bpp RGB as big-endian. */
  if ((xcontext->bpp == 24 || xcontext->bpp == 32) &&
      xcontext->endianness == G_LITTLE_ENDIAN) {
    xcontext->endianness = G_BIG_ENDIAN;
    xcontext->visual->red_mask = GUINT32_TO_BE (xcontext->visual->red_mask);
    xcontext->visual->green_mask = GUINT32_TO_BE (xcontext->visual->green_mask);
    xcontext->visual->blue_mask = GUINT32_TO_BE (xcontext->visual->blue_mask);
    if (xcontext->bpp == 24) {
      xcontext->visual->red_mask >>= 8;
      xcontext->visual->green_mask >>= 8;
      xcontext->visual->blue_mask >>= 8;
    }
  }

  xcontext->caps = gst_xvimagesink_get_xv_support (xvimagesink, xcontext);

  /* Search for XShm extension support */
#ifdef HAVE_XSHM
  if (XShmQueryExtension (xcontext->disp) &&
      gst_xvimagesink_check_xshm_calls (xvimagesink, xcontext)) {
    xcontext->use_xshm = TRUE;
    GST_DEBUG ("xvimagesink is using XShm extension");
  } else
#endif /* HAVE_XSHM */
  {
    xcontext->use_xshm = FALSE;
    GST_DEBUG ("xvimagesink is not using XShm extension");
  }

  if (!xcontext->caps) {
    XCloseDisplay (xcontext->disp);
    g_mutex_unlock (xvimagesink->x_lock);
    g_free (xcontext->par);
    g_free (xcontext);
    /* GST_ELEMENT_ERROR is thrown by gst_xvimagesink_get_xv_support */
    return NULL;
  }

  xv_attr = XvQueryPortAttributes (xcontext->disp,
      xcontext->xv_port_id, &N_attr);


  /* Generate the channels list */
  for (i = 0; i < (sizeof (channels) / sizeof (char *)); i++) {
    XvAttribute *matching_attr = NULL;

    /* Retrieve the property atom if it exists. If it doesn't exist,
     * the attribute itself must not either, so we can skip */
    prop_atom = XInternAtom (xcontext->disp, channels[i], True);
    if (prop_atom == None)
      continue;

    if (xv_attr != NULL) {
      for (j = 0; j < N_attr && matching_attr == NULL; ++j)
        if (!g_ascii_strcasecmp (channels[i], xv_attr[j].name))
          matching_attr = xv_attr + j;
    }

    if (matching_attr) {
      GstColorBalanceChannel *channel;

      channel = g_object_new (GST_TYPE_COLOR_BALANCE_CHANNEL, NULL);
      channel->label = g_strdup (channels[i]);
      channel->min_value = matching_attr->min_value;
      channel->max_value = matching_attr->max_value;

      xcontext->channels_list = g_list_append (xcontext->channels_list,
          channel);

      /* If the colorbalance settings have not been touched we get Xv values
         as defaults and update our internal variables */
      if (!xvimagesink->cb_changed) {
        gint val;

        XvGetPortAttribute (xcontext->disp, xcontext->xv_port_id,
            prop_atom, &val);
        /* Normalize val to [-1000, 1000] */
        val = floor (0.5 + -1000 + 2000 * (val - channel->min_value) /
            (double) (channel->max_value - channel->min_value));

        if (!g_ascii_strcasecmp (channels[i], "XV_HUE"))
          xvimagesink->hue = val;
        else if (!g_ascii_strcasecmp (channels[i], "XV_SATURATION"))
          xvimagesink->saturation = val;
        else if (!g_ascii_strcasecmp (channels[i], "XV_BRIGHTNESS"))
          xvimagesink->brightness = val;
        else if (!g_ascii_strcasecmp (channels[i], "XV_CONTRAST"))
          xvimagesink->contrast = val;
      }
    }
  }

  if (xv_attr)
    XFree (xv_attr);

  g_mutex_unlock (xvimagesink->x_lock);

  return xcontext;
}

/* This function cleans the X context. Closing the Display, releasing the XV
   port and unrefing the caps for supported formats. */
static void
gst_xvimagesink_xcontext_clear (GstXvImageSink * xvimagesink)
{
  GList *formats_list, *channels_list;
  GstXContext *xcontext;
  gint i = 0;

  g_return_if_fail (GST_IS_XVIMAGESINK (xvimagesink));

  GST_OBJECT_LOCK (xvimagesink);
  if (xvimagesink->xcontext == NULL) {
    GST_OBJECT_UNLOCK (xvimagesink);
    return;
  }

  /* Take the XContext from the sink and clean it up */
  xcontext = xvimagesink->xcontext;
  xvimagesink->xcontext = NULL;

  GST_OBJECT_UNLOCK (xvimagesink);


  formats_list = xcontext->formats_list;

  while (formats_list) {
    GstXvImageFormat *format = formats_list->data;

    gst_caps_unref (format->caps);
    g_free (format);
    formats_list = g_list_next (formats_list);
  }

  if (xcontext->formats_list)
    g_list_free (xcontext->formats_list);

  channels_list = xcontext->channels_list;

  while (channels_list) {
    GstColorBalanceChannel *channel = channels_list->data;

    g_object_unref (channel);
    channels_list = g_list_next (channels_list);
  }

  if (xcontext->channels_list)
    g_list_free (xcontext->channels_list);

  gst_caps_unref (xcontext->caps);
  if (xcontext->last_caps)
    gst_caps_replace (&xcontext->last_caps, NULL);

  for (i = 0; i < xcontext->nb_adaptors; i++) {
    g_free (xcontext->adaptors[i]);
  }

  g_free (xcontext->adaptors);

  g_free (xcontext->par);

  g_mutex_lock (xvimagesink->x_lock);

  GST_DEBUG_OBJECT (xvimagesink, "Closing display and freeing X Context");

  XvUngrabPort (xcontext->disp, xcontext->xv_port_id, 0);

  XCloseDisplay (xcontext->disp);

  g_mutex_unlock (xvimagesink->x_lock);

  g_free (xcontext);
}

/* Element stuff */

static GstCaps *
gst_xvimagesink_getcaps (GstBaseSink * bsink, GstCaps * filter)
{
  GstXvImageSink *xvimagesink;
  GstCaps *caps;

  xvimagesink = GST_XVIMAGESINK (bsink);

  if (xvimagesink->xcontext) {
    if (filter)
      return gst_caps_intersect_full (filter, xvimagesink->xcontext->caps,
          GST_CAPS_INTERSECT_FIRST);
    else
      return gst_caps_ref (xvimagesink->xcontext->caps);
  }

  caps = gst_pad_get_pad_template_caps (GST_VIDEO_SINK_PAD (xvimagesink));
  if (filter) {
    GstCaps *intersection;

    intersection =
        gst_caps_intersect_full (filter, caps, GST_CAPS_INTERSECT_FIRST);
    gst_caps_unref (caps);
    caps = intersection;
  }
  return caps;
}

static gboolean
gst_xvimagesink_setcaps (GstBaseSink * bsink, GstCaps * caps)
{
  GstXvImageSink *xvimagesink;
  GstStructure *structure;
  GstBufferPool *newpool, *oldpool;
  gboolean ret;
  guint32 im_format = 0;
  gint video_width, video_height;
  gint disp_x, disp_y;
  gint disp_width, disp_height;
  gint video_par_n, video_par_d;        /* video's PAR */
  gint display_par_n, display_par_d;    /* display's PAR */
  const GValue *caps_par;
  const GValue *caps_disp_reg;
  const GValue *fps;
  guint num, den;

  xvimagesink = GST_XVIMAGESINK (bsink);

  GST_DEBUG_OBJECT (xvimagesink,
      "In setcaps. Possible caps %" GST_PTR_FORMAT ", setting caps %"
      GST_PTR_FORMAT, xvimagesink->xcontext->caps, caps);

  if (!gst_caps_can_intersect (xvimagesink->xcontext->caps, caps))
    goto incompatible_caps;

  structure = gst_caps_get_structure (caps, 0);
  ret = gst_structure_get_int (structure, "width", &video_width);
  ret &= gst_structure_get_int (structure, "height", &video_height);
  fps = gst_structure_get_value (structure, "framerate");
  ret &= (fps != NULL);

  if (!ret)
    goto incomplete_caps;

  xvimagesink->fps_n = gst_value_get_fraction_numerator (fps);
  xvimagesink->fps_d = gst_value_get_fraction_denominator (fps);

  xvimagesink->video_width = video_width;
  xvimagesink->video_height = video_height;

  im_format = gst_xvimagesink_get_format_from_caps (xvimagesink, caps);
  if (im_format == -1)
    goto invalid_format;

  /* get aspect ratio from caps if it's present, and
   * convert video width and height to a display width and height
   * using wd / hd = wv / hv * PARv / PARd */

  /* get video's PAR */
  caps_par = gst_structure_get_value (structure, "pixel-aspect-ratio");
  if (caps_par) {
    video_par_n = gst_value_get_fraction_numerator (caps_par);
    video_par_d = gst_value_get_fraction_denominator (caps_par);
  } else {
    video_par_n = 1;
    video_par_d = 1;
  }
  /* get display's PAR */
  if (xvimagesink->par) {
    display_par_n = gst_value_get_fraction_numerator (xvimagesink->par);
    display_par_d = gst_value_get_fraction_denominator (xvimagesink->par);
  } else {
    display_par_n = 1;
    display_par_d = 1;
  }

  /* get the display region */
  caps_disp_reg = gst_structure_get_value (structure, "display-region");
  if (caps_disp_reg) {
    disp_x = g_value_get_int (gst_value_array_get_value (caps_disp_reg, 0));
    disp_y = g_value_get_int (gst_value_array_get_value (caps_disp_reg, 1));
    disp_width = g_value_get_int (gst_value_array_get_value (caps_disp_reg, 2));
    disp_height =
        g_value_get_int (gst_value_array_get_value (caps_disp_reg, 3));
  } else {
    disp_x = disp_y = 0;
    disp_width = video_width;
    disp_height = video_height;
  }

  if (!gst_video_calculate_display_ratio (&num, &den, video_width,
          video_height, video_par_n, video_par_d, display_par_n, display_par_d))
    goto no_disp_ratio;

  xvimagesink->disp_x = disp_x;
  xvimagesink->disp_y = disp_y;
  xvimagesink->disp_width = disp_width;
  xvimagesink->disp_height = disp_height;

  GST_DEBUG_OBJECT (xvimagesink,
      "video width/height: %dx%d, calculated display ratio: %d/%d",
      video_width, video_height, num, den);

  /* now find a width x height that respects this display ratio.
   * prefer those that have one of w/h the same as the incoming video
   * using wd / hd = num / den */

  /* start with same height, because of interlaced video */
  /* check hd / den is an integer scale factor, and scale wd with the PAR */
  if (video_height % den == 0) {
    GST_DEBUG_OBJECT (xvimagesink, "keeping video height");
    GST_VIDEO_SINK_WIDTH (xvimagesink) = (guint)
        gst_util_uint64_scale_int (video_height, num, den);
    GST_VIDEO_SINK_HEIGHT (xvimagesink) = video_height;
  } else if (video_width % num == 0) {
    GST_DEBUG_OBJECT (xvimagesink, "keeping video width");
    GST_VIDEO_SINK_WIDTH (xvimagesink) = video_width;
    GST_VIDEO_SINK_HEIGHT (xvimagesink) = (guint)
        gst_util_uint64_scale_int (video_width, den, num);
  } else {
    GST_DEBUG_OBJECT (xvimagesink, "approximating while keeping video height");
    GST_VIDEO_SINK_WIDTH (xvimagesink) = (guint)
        gst_util_uint64_scale_int (video_height, num, den);
    GST_VIDEO_SINK_HEIGHT (xvimagesink) = video_height;
  }
  GST_DEBUG_OBJECT (xvimagesink, "scaling to %dx%d",
      GST_VIDEO_SINK_WIDTH (xvimagesink), GST_VIDEO_SINK_HEIGHT (xvimagesink));

  /* Notify application to set xwindow id now */
  g_mutex_lock (xvimagesink->flow_lock);
  if (!xvimagesink->xwindow) {
    g_mutex_unlock (xvimagesink->flow_lock);
    gst_x_overlay_prepare_xwindow_id (GST_X_OVERLAY (xvimagesink));
  } else {
    g_mutex_unlock (xvimagesink->flow_lock);
  }

  /* Creating our window and our image with the display size in pixels */
  if (GST_VIDEO_SINK_WIDTH (xvimagesink) <= 0 ||
      GST_VIDEO_SINK_HEIGHT (xvimagesink) <= 0)
    goto no_display_size;

  g_mutex_lock (xvimagesink->flow_lock);
  if (!xvimagesink->xwindow) {
    xvimagesink->xwindow = gst_xvimagesink_xwindow_new (xvimagesink,
        GST_VIDEO_SINK_WIDTH (xvimagesink),
        GST_VIDEO_SINK_HEIGHT (xvimagesink));
  }

  /* After a resize, we want to redraw the borders in case the new frame size
   * doesn't cover the same area */
  xvimagesink->redraw_border = TRUE;

  /* create a new pool for the new configuration */
  newpool = gst_xvimage_buffer_pool_new (xvimagesink);

  structure = gst_buffer_pool_get_config (newpool);
  gst_buffer_pool_config_set (structure, caps, 0, 0, 0, 0, 0, 16);
  if (!gst_buffer_pool_set_config (newpool, structure))
    goto config_failed;

  if (!gst_buffer_pool_set_active (newpool, TRUE))
    goto activate_failed;

  oldpool = xvimagesink->pool;
  xvimagesink->pool = newpool;
  g_mutex_unlock (xvimagesink->flow_lock);

  /* unref the old sink */
  if (oldpool) {
    /* deactivate */
    gst_buffer_pool_set_active (oldpool, FALSE);
    gst_object_unref (oldpool);
  }

  return TRUE;

  /* ERRORS */
incompatible_caps:
  {
    GST_ERROR_OBJECT (xvimagesink, "caps incompatible");
    return FALSE;
  }
incomplete_caps:
  {
    GST_DEBUG_OBJECT (xvimagesink, "Failed to retrieve either width, "
        "height or framerate from intersected caps");
    return FALSE;
  }
invalid_format:
  {
    GST_DEBUG_OBJECT (xvimagesink,
        "Could not locate image format from caps %" GST_PTR_FORMAT, caps);
    return FALSE;
  }
no_disp_ratio:
  {
    GST_ELEMENT_ERROR (xvimagesink, CORE, NEGOTIATION, (NULL),
        ("Error calculating the output display ratio of the video."));
    return FALSE;
  }
no_display_size:
  {
    GST_ELEMENT_ERROR (xvimagesink, CORE, NEGOTIATION, (NULL),
        ("Error calculating the output display ratio of the video."));
    return FALSE;
  }
config_failed:
  {
    GST_ERROR_OBJECT (xvimagesink, "failed to set config.");
    g_mutex_unlock (xvimagesink->flow_lock);
    return FALSE;
  }
activate_failed:
  {
    GST_ERROR_OBJECT (xvimagesink, "failed to activate bufferpool.");
    g_mutex_unlock (xvimagesink->flow_lock);
    gst_object_unref (newpool);
    return FALSE;
  }
}

static GstStateChangeReturn
gst_xvimagesink_change_state (GstElement * element, GstStateChange transition)
{
  GstStateChangeReturn ret = GST_STATE_CHANGE_SUCCESS;
  GstXvImageSink *xvimagesink;
  GstXContext *xcontext = NULL;

  xvimagesink = GST_XVIMAGESINK (element);

  switch (transition) {
    case GST_STATE_CHANGE_NULL_TO_READY:
      /* Initializing the XContext */
      if (xvimagesink->xcontext == NULL) {
        xcontext = gst_xvimagesink_xcontext_get (xvimagesink);
        if (xcontext == NULL) {
          ret = GST_STATE_CHANGE_FAILURE;
          goto beach;
        }
        GST_OBJECT_LOCK (xvimagesink);
        if (xcontext)
          xvimagesink->xcontext = xcontext;
        GST_OBJECT_UNLOCK (xvimagesink);
      }

      /* update object's par with calculated one if not set yet */
      if (!xvimagesink->par) {
        xvimagesink->par = g_new0 (GValue, 1);
        gst_value_init_and_copy (xvimagesink->par, xvimagesink->xcontext->par);
        GST_DEBUG_OBJECT (xvimagesink, "set calculated PAR on object's PAR");
      }
      /* call XSynchronize with the current value of synchronous */
      GST_DEBUG_OBJECT (xvimagesink, "XSynchronize called with %s",
          xvimagesink->synchronous ? "TRUE" : "FALSE");
      XSynchronize (xvimagesink->xcontext->disp, xvimagesink->synchronous);
      gst_xvimagesink_update_colorbalance (xvimagesink);
      gst_xvimagesink_manage_event_thread (xvimagesink);
      break;
    case GST_STATE_CHANGE_READY_TO_PAUSED:
      break;
    case GST_STATE_CHANGE_PAUSED_TO_PLAYING:
      break;
    case GST_STATE_CHANGE_PAUSED_TO_READY:
      break;
    default:
      break;
  }

  ret = GST_ELEMENT_CLASS (parent_class)->change_state (element, transition);

  switch (transition) {
    case GST_STATE_CHANGE_PLAYING_TO_PAUSED:
      break;
    case GST_STATE_CHANGE_PAUSED_TO_READY:
      xvimagesink->fps_n = 0;
      xvimagesink->fps_d = 1;
      GST_VIDEO_SINK_WIDTH (xvimagesink) = 0;
      GST_VIDEO_SINK_HEIGHT (xvimagesink) = 0;
      g_mutex_lock (xvimagesink->flow_lock);
      if (xvimagesink->pool)
        gst_buffer_pool_set_active (xvimagesink->pool, FALSE);
      g_mutex_unlock (xvimagesink->flow_lock);
      break;
    case GST_STATE_CHANGE_READY_TO_NULL:
      gst_xvimagesink_reset (xvimagesink);
      break;
    default:
      break;
  }

beach:
  return ret;
}

static void
gst_xvimagesink_get_times (GstBaseSink * bsink, GstBuffer * buf,
    GstClockTime * start, GstClockTime * end)
{
  GstXvImageSink *xvimagesink;

  xvimagesink = GST_XVIMAGESINK (bsink);

  if (GST_BUFFER_TIMESTAMP_IS_VALID (buf)) {
    *start = GST_BUFFER_TIMESTAMP (buf);
    if (GST_BUFFER_DURATION_IS_VALID (buf)) {
      *end = *start + GST_BUFFER_DURATION (buf);
    } else {
      if (xvimagesink->fps_n > 0) {
        *end = *start +
            gst_util_uint64_scale_int (GST_SECOND, xvimagesink->fps_d,
            xvimagesink->fps_n);
      }
    }
  }
}

static GstFlowReturn
gst_xvimagesink_show_frame (GstVideoSink * vsink, GstBuffer * buf)
{
  GstFlowReturn res;
  GstXvImageSink *xvimagesink;
  GstMetaXvImage *meta;
  GstBuffer *to_put;

  xvimagesink = GST_XVIMAGESINK (vsink);

  meta = gst_buffer_get_meta_xvimage (buf);

  if (meta) {
    /* If this buffer has been allocated using our buffer management we simply
       put the ximage which is in the PRIVATE pointer */
    GST_LOG_OBJECT (xvimagesink, "buffer %p from our pool, writing directly",
        buf);
    res = GST_FLOW_OK;
    to_put = buf;
  } else {
    guint8 *data;
    gsize size;

    /* Else we have to copy the data into our private image, */
    /* if we have one... */
    GST_LOG_OBJECT (xvimagesink, "buffer %p not from our pool, copying", buf);

    /* we should have a pool, configured in setcaps */
    if (xvimagesink->pool == NULL)
      goto no_pool;

    /* take a buffer form our pool */
    res = gst_buffer_pool_acquire_buffer (xvimagesink->pool, &to_put, NULL);
    if (res != GST_FLOW_OK)
      goto no_buffer;

    if (gst_buffer_get_size (to_put) < gst_buffer_get_size (buf))
      goto wrong_size;

    GST_CAT_LOG_OBJECT (GST_CAT_PERFORMANCE, xvimagesink,
        "slow copy into bufferpool buffer %p", to_put);

    data = gst_buffer_map (buf, &size, NULL, GST_MAP_READ);
    gst_buffer_fill (to_put, 0, data, size);
    gst_buffer_unmap (buf, data, size);
  }

  if (!gst_xvimagesink_xvimage_put (xvimagesink, to_put))
    goto no_window;

done:
  if (to_put != buf)
    gst_buffer_unref (to_put);

  return res;

  /* ERRORS */
no_pool:
  {
    GST_ELEMENT_ERROR (xvimagesink, RESOURCE, WRITE,
        ("Internal error: can't allocate images"),
        ("We don't have a bufferpool negotiated"));
    return GST_FLOW_ERROR;
  }
no_buffer:
  {
    /* No image available. That's very bad ! */
    GST_WARNING_OBJECT (xvimagesink, "could not create image");
    return res;
  }
wrong_size:
  {
    GST_ELEMENT_ERROR (xvimagesink, RESOURCE, WRITE,
        ("Failed to create output image buffer"),
        ("XServer allocated buffer size did not match input buffer %"
            G_GSIZE_FORMAT " - %" G_GSIZE_FORMAT, gst_buffer_get_size (to_put),
            gst_buffer_get_size (buf)));
    res = GST_FLOW_ERROR;
    goto done;
  }
no_window:
  {
    /* No Window available to put our image into */
    GST_WARNING_OBJECT (xvimagesink, "could not output image - no window");
    res = GST_FLOW_ERROR;
    goto done;
  }
}

static gboolean
gst_xvimagesink_event (GstBaseSink * sink, GstEvent * event)
{
  GstXvImageSink *xvimagesink = GST_XVIMAGESINK (sink);

  switch (GST_EVENT_TYPE (event)) {
    case GST_EVENT_TAG:{
      GstTagList *l;
      gchar *title = NULL;

      gst_event_parse_tag (event, &l);
      gst_tag_list_get_string (l, GST_TAG_TITLE, &title);

      if (title) {
        GST_DEBUG_OBJECT (xvimagesink, "got tags, title='%s'", title);
        gst_xvimagesink_xwindow_set_title (xvimagesink, xvimagesink->xwindow,
            title);

        g_free (title);
      }
      break;
    }
    default:
      break;
  }
  if (GST_BASE_SINK_CLASS (parent_class)->event)
    return GST_BASE_SINK_CLASS (parent_class)->event (sink, event);
  else
    return TRUE;
}

static gboolean
gst_xvimagesink_sink_query (GstPad * sinkpad, GstQuery * query)
{
  GstXvImageSink *xvimagesink = GST_XVIMAGESINK (GST_PAD_PARENT (sinkpad));
  gboolean res = TRUE;

  switch (GST_QUERY_TYPE (query)) {
    case GST_QUERY_ALLOCATION:
    {
      GstBufferPool *pool;
      GstStructure *config;
      GstCaps *caps;
      guint size;
      gboolean need_pool;

      gst_query_parse_allocation (query, &caps, &need_pool);

      if (caps == NULL)
        goto no_caps;

      g_mutex_lock (xvimagesink->flow_lock);
      if ((pool = xvimagesink->pool))
        gst_object_ref (pool);
      g_mutex_unlock (xvimagesink->flow_lock);

      if (pool != NULL) {
        const GstCaps *pcaps;

        /* we had a pool, check caps */
        config = gst_buffer_pool_get_config (pool);
        gst_buffer_pool_config_get (config, &pcaps, &size, NULL, NULL, NULL,
            NULL, NULL);

        if (!gst_caps_is_equal (caps, pcaps)) {
          GST_DEBUG_OBJECT (xvimagesink, "pool has different caps");
          /* different caps, we can't use this pool */
          gst_object_unref (pool);
          pool = NULL;
        }
      }
      if (pool == NULL && need_pool) {
        GstVideoFormat format;
        gint width, height;

        GST_DEBUG_OBJECT (xvimagesink, "create new pool");
        pool = gst_xvimage_buffer_pool_new (xvimagesink);

        if (!gst_video_format_parse_caps (caps, &format, &width, &height))
          goto invalid_caps;

        /* the normal size of a frame */
        size = gst_video_format_get_size (format, width, height);

        config = gst_buffer_pool_get_config (pool);
        gst_buffer_pool_config_set (config, caps, size, 0, 0, 0, 0, 16);
        if (!gst_buffer_pool_set_config (pool, config))
          goto config_failed;
      }
      gst_query_set_allocation_params (query, size, 0, 0, 0, 16, pool);

      /* we also support various metadata */
      gst_query_add_allocation_meta (query, GST_META_API_VIDEO);

      gst_object_unref (pool);
      break;
    }
    default:
      res = FALSE;
      break;
  }
  return res;

  /* ERRORS */
no_caps:
  {
    GST_DEBUG_OBJECT (sinkpad, "no caps specified");
    return FALSE;
  }
invalid_caps:
  {
    GST_DEBUG_OBJECT (sinkpad, "invalid caps specified");
    return FALSE;
  }
config_failed:
  {
    GST_DEBUG_OBJECT (sinkpad, "failed setting config");
    return FALSE;
  }
}

/* Interfaces stuff */

static gboolean
gst_xvimagesink_interface_supported (GstImplementsInterface * iface, GType type)
{
  if (type == GST_TYPE_NAVIGATION || type == GST_TYPE_X_OVERLAY ||
      type == GST_TYPE_COLOR_BALANCE || type == GST_TYPE_PROPERTY_PROBE)
    return TRUE;
  else
    return FALSE;
}

static void
gst_xvimagesink_interface_init (GstImplementsInterfaceClass * klass)
{
  klass->supported = gst_xvimagesink_interface_supported;
}

static void
gst_xvimagesink_navigation_send_event (GstNavigation * navigation,
    GstStructure * structure)
{
  GstXvImageSink *xvimagesink = GST_XVIMAGESINK (navigation);
  GstPad *peer;

  if ((peer = gst_pad_get_peer (GST_VIDEO_SINK_PAD (xvimagesink)))) {
    GstEvent *event;
    GstVideoRectangle src, dst, result;
    gdouble x, y, xscale = 1.0, yscale = 1.0;

    event = gst_event_new_navigation (structure);

    /* We take the flow_lock while we look at the window */
    g_mutex_lock (xvimagesink->flow_lock);

    if (!xvimagesink->xwindow) {
      g_mutex_unlock (xvimagesink->flow_lock);
      return;
    }

    if (xvimagesink->keep_aspect) {
      /* We get the frame position using the calculated geometry from _setcaps
         that respect pixel aspect ratios */
      src.w = GST_VIDEO_SINK_WIDTH (xvimagesink);
      src.h = GST_VIDEO_SINK_HEIGHT (xvimagesink);
      dst.w = xvimagesink->render_rect.w;
      dst.h = xvimagesink->render_rect.h;

      gst_video_sink_center_rect (src, dst, &result, TRUE);
      result.x += xvimagesink->render_rect.x;
      result.y += xvimagesink->render_rect.y;
    } else {
      memcpy (&result, &xvimagesink->render_rect, sizeof (GstVideoRectangle));
    }

    g_mutex_unlock (xvimagesink->flow_lock);

    /* We calculate scaling using the original video frames geometry to include
       pixel aspect ratio scaling. */
    xscale = (gdouble) xvimagesink->video_width / result.w;
    yscale = (gdouble) xvimagesink->video_height / result.h;

    /* Converting pointer coordinates to the non scaled geometry */
    if (gst_structure_get_double (structure, "pointer_x", &x)) {
      x = MIN (x, result.x + result.w);
      x = MAX (x - result.x, 0);
      gst_structure_set (structure, "pointer_x", G_TYPE_DOUBLE,
          (gdouble) x * xscale, NULL);
    }
    if (gst_structure_get_double (structure, "pointer_y", &y)) {
      y = MIN (y, result.y + result.h);
      y = MAX (y - result.y, 0);
      gst_structure_set (structure, "pointer_y", G_TYPE_DOUBLE,
          (gdouble) y * yscale, NULL);
    }

    gst_pad_send_event (peer, event);
    gst_object_unref (peer);
  }
}

static void
gst_xvimagesink_navigation_init (GstNavigationInterface * iface)
{
  iface->send_event = gst_xvimagesink_navigation_send_event;
}

static void
gst_xvimagesink_set_window_handle (GstXOverlay * overlay, guintptr id)
{
  XID xwindow_id = id;
  GstXvImageSink *xvimagesink = GST_XVIMAGESINK (overlay);
  GstXWindow *xwindow = NULL;

  g_return_if_fail (GST_IS_XVIMAGESINK (xvimagesink));

  g_mutex_lock (xvimagesink->flow_lock);

  /* If we already use that window return */
  if (xvimagesink->xwindow && (xwindow_id == xvimagesink->xwindow->win)) {
    g_mutex_unlock (xvimagesink->flow_lock);
    return;
  }

  /* If the element has not initialized the X11 context try to do so */
  if (!xvimagesink->xcontext &&
      !(xvimagesink->xcontext = gst_xvimagesink_xcontext_get (xvimagesink))) {
    g_mutex_unlock (xvimagesink->flow_lock);
    /* we have thrown a GST_ELEMENT_ERROR now */
    return;
  }

  gst_xvimagesink_update_colorbalance (xvimagesink);

  /* If a window is there already we destroy it */
  if (xvimagesink->xwindow) {
    gst_xvimagesink_xwindow_destroy (xvimagesink, xvimagesink->xwindow);
    xvimagesink->xwindow = NULL;
  }

  /* If the xid is 0 we go back to an internal window */
  if (xwindow_id == 0) {
    /* If no width/height caps nego did not happen window will be created
       during caps nego then */
    if (GST_VIDEO_SINK_WIDTH (xvimagesink)
        && GST_VIDEO_SINK_HEIGHT (xvimagesink)) {
      xwindow =
          gst_xvimagesink_xwindow_new (xvimagesink,
          GST_VIDEO_SINK_WIDTH (xvimagesink),
          GST_VIDEO_SINK_HEIGHT (xvimagesink));
    }
  } else {
    XWindowAttributes attr;

    xwindow = g_new0 (GstXWindow, 1);
    xwindow->win = xwindow_id;

    /* Set the event we want to receive and create a GC */
    g_mutex_lock (xvimagesink->x_lock);

    XGetWindowAttributes (xvimagesink->xcontext->disp, xwindow->win, &attr);

    xwindow->width = attr.width;
    xwindow->height = attr.height;
    xwindow->internal = FALSE;
    if (!xvimagesink->have_render_rect) {
      xvimagesink->render_rect.x = xvimagesink->render_rect.y = 0;
      xvimagesink->render_rect.w = attr.width;
      xvimagesink->render_rect.h = attr.height;
    }
    if (xvimagesink->handle_events) {
      XSelectInput (xvimagesink->xcontext->disp, xwindow->win, ExposureMask |
          StructureNotifyMask | PointerMotionMask | KeyPressMask |
          KeyReleaseMask);
    }

    xwindow->gc = XCreateGC (xvimagesink->xcontext->disp,
        xwindow->win, 0, NULL);
    g_mutex_unlock (xvimagesink->x_lock);
  }

  if (xwindow)
    xvimagesink->xwindow = xwindow;

  g_mutex_unlock (xvimagesink->flow_lock);
}

static void
gst_xvimagesink_expose (GstXOverlay * overlay)
{
  GstXvImageSink *xvimagesink = GST_XVIMAGESINK (overlay);

  GST_DEBUG ("doing expose");
  gst_xvimagesink_xwindow_update_geometry (xvimagesink);
  gst_xvimagesink_xvimage_put (xvimagesink, NULL);
}

static void
gst_xvimagesink_set_event_handling (GstXOverlay * overlay,
    gboolean handle_events)
{
  GstXvImageSink *xvimagesink = GST_XVIMAGESINK (overlay);

  xvimagesink->handle_events = handle_events;

  g_mutex_lock (xvimagesink->flow_lock);

  if (G_UNLIKELY (!xvimagesink->xwindow)) {
    g_mutex_unlock (xvimagesink->flow_lock);
    return;
  }

  g_mutex_lock (xvimagesink->x_lock);

  if (handle_events) {
    if (xvimagesink->xwindow->internal) {
      XSelectInput (xvimagesink->xcontext->disp, xvimagesink->xwindow->win,
          ExposureMask | StructureNotifyMask | PointerMotionMask |
          KeyPressMask | KeyReleaseMask | ButtonPressMask | ButtonReleaseMask);
    } else {
      XSelectInput (xvimagesink->xcontext->disp, xvimagesink->xwindow->win,
          ExposureMask | StructureNotifyMask | PointerMotionMask |
          KeyPressMask | KeyReleaseMask);
    }
  } else {
    XSelectInput (xvimagesink->xcontext->disp, xvimagesink->xwindow->win, 0);
  }

  g_mutex_unlock (xvimagesink->x_lock);

  g_mutex_unlock (xvimagesink->flow_lock);
}

static void
gst_xvimagesink_set_render_rectangle (GstXOverlay * overlay, gint x, gint y,
    gint width, gint height)
{
  GstXvImageSink *xvimagesink = GST_XVIMAGESINK (overlay);

  /* FIXME: how about some locking? */
  if (width >= 0 && height >= 0) {
    xvimagesink->render_rect.x = x;
    xvimagesink->render_rect.y = y;
    xvimagesink->render_rect.w = width;
    xvimagesink->render_rect.h = height;
    xvimagesink->have_render_rect = TRUE;
  } else {
    xvimagesink->render_rect.x = 0;
    xvimagesink->render_rect.y = 0;
    xvimagesink->render_rect.w = xvimagesink->xwindow->width;
    xvimagesink->render_rect.h = xvimagesink->xwindow->height;
    xvimagesink->have_render_rect = FALSE;
  }
}

static void
gst_xvimagesink_xoverlay_init (GstXOverlayClass * iface)
{
  iface->set_window_handle = gst_xvimagesink_set_window_handle;
  iface->expose = gst_xvimagesink_expose;
  iface->handle_events = gst_xvimagesink_set_event_handling;
  iface->set_render_rectangle = gst_xvimagesink_set_render_rectangle;
}

static const GList *
gst_xvimagesink_colorbalance_list_channels (GstColorBalance * balance)
{
  GstXvImageSink *xvimagesink = GST_XVIMAGESINK (balance);

  g_return_val_if_fail (GST_IS_XVIMAGESINK (xvimagesink), NULL);

  if (xvimagesink->xcontext)
    return xvimagesink->xcontext->channels_list;
  else
    return NULL;
}

static void
gst_xvimagesink_colorbalance_set_value (GstColorBalance * balance,
    GstColorBalanceChannel * channel, gint value)
{
  GstXvImageSink *xvimagesink = GST_XVIMAGESINK (balance);

  g_return_if_fail (GST_IS_XVIMAGESINK (xvimagesink));
  g_return_if_fail (channel->label != NULL);

  xvimagesink->cb_changed = TRUE;

  /* Normalize val to [-1000, 1000] */
  value = floor (0.5 + -1000 + 2000 * (value - channel->min_value) /
      (double) (channel->max_value - channel->min_value));

  if (g_ascii_strcasecmp (channel->label, "XV_HUE") == 0) {
    xvimagesink->hue = value;
  } else if (g_ascii_strcasecmp (channel->label, "XV_SATURATION") == 0) {
    xvimagesink->saturation = value;
  } else if (g_ascii_strcasecmp (channel->label, "XV_CONTRAST") == 0) {
    xvimagesink->contrast = value;
  } else if (g_ascii_strcasecmp (channel->label, "XV_BRIGHTNESS") == 0) {
    xvimagesink->brightness = value;
  } else {
    g_warning ("got an unknown channel %s", channel->label);
    return;
  }

  gst_xvimagesink_update_colorbalance (xvimagesink);
}

static gint
gst_xvimagesink_colorbalance_get_value (GstColorBalance * balance,
    GstColorBalanceChannel * channel)
{
  GstXvImageSink *xvimagesink = GST_XVIMAGESINK (balance);
  gint value = 0;

  g_return_val_if_fail (GST_IS_XVIMAGESINK (xvimagesink), 0);
  g_return_val_if_fail (channel->label != NULL, 0);

  if (g_ascii_strcasecmp (channel->label, "XV_HUE") == 0) {
    value = xvimagesink->hue;
  } else if (g_ascii_strcasecmp (channel->label, "XV_SATURATION") == 0) {
    value = xvimagesink->saturation;
  } else if (g_ascii_strcasecmp (channel->label, "XV_CONTRAST") == 0) {
    value = xvimagesink->contrast;
  } else if (g_ascii_strcasecmp (channel->label, "XV_BRIGHTNESS") == 0) {
    value = xvimagesink->brightness;
  } else {
    g_warning ("got an unknown channel %s", channel->label);
  }

  /* Normalize val to [channel->min_value, channel->max_value] */
  value = channel->min_value + (channel->max_value - channel->min_value) *
      (value + 1000) / 2000;

  return value;
}

static void
gst_xvimagesink_colorbalance_init (GstColorBalanceClass * iface)
{
  GST_COLOR_BALANCE_TYPE (iface) = GST_COLOR_BALANCE_HARDWARE;
  iface->list_channels = gst_xvimagesink_colorbalance_list_channels;
  iface->set_value = gst_xvimagesink_colorbalance_set_value;
  iface->get_value = gst_xvimagesink_colorbalance_get_value;
}

static const GList *
gst_xvimagesink_probe_get_properties (GstPropertyProbe * probe)
{
  GObjectClass *klass = G_OBJECT_GET_CLASS (probe);
  static GList *list = NULL;

  if (!list) {
    list = g_list_append (NULL, g_object_class_find_property (klass, "device"));
    list =
        g_list_append (list, g_object_class_find_property (klass,
            "autopaint-colorkey"));
    list =
        g_list_append (list, g_object_class_find_property (klass,
            "double-buffer"));
    list =
        g_list_append (list, g_object_class_find_property (klass, "colorkey"));
  }

  return list;
}

static void
gst_xvimagesink_probe_probe_property (GstPropertyProbe * probe,
    guint prop_id, const GParamSpec * pspec)
{
  GstXvImageSink *xvimagesink = GST_XVIMAGESINK (probe);

  switch (prop_id) {
    case PROP_DEVICE:
    case PROP_AUTOPAINT_COLORKEY:
    case PROP_DOUBLE_BUFFER:
    case PROP_COLORKEY:
      GST_DEBUG_OBJECT (xvimagesink,
          "probing device list and get capabilities");
      if (!xvimagesink->xcontext) {
        GST_DEBUG_OBJECT (xvimagesink, "generating xcontext");
        xvimagesink->xcontext = gst_xvimagesink_xcontext_get (xvimagesink);
      }
      break;
    default:
      G_OBJECT_WARN_INVALID_PROPERTY_ID (probe, prop_id, pspec);
      break;
  }
}

static gboolean
gst_xvimagesink_probe_needs_probe (GstPropertyProbe * probe,
    guint prop_id, const GParamSpec * pspec)
{
  GstXvImageSink *xvimagesink = GST_XVIMAGESINK (probe);
  gboolean ret = FALSE;

  switch (prop_id) {
    case PROP_DEVICE:
    case PROP_AUTOPAINT_COLORKEY:
    case PROP_DOUBLE_BUFFER:
    case PROP_COLORKEY:
      if (xvimagesink->xcontext != NULL) {
        ret = FALSE;
      } else {
        ret = TRUE;
      }
      break;
    default:
      G_OBJECT_WARN_INVALID_PROPERTY_ID (probe, prop_id, pspec);
      break;
  }

  return ret;
}

static GValueArray *
gst_xvimagesink_probe_get_values (GstPropertyProbe * probe,
    guint prop_id, const GParamSpec * pspec)
{
  GstXvImageSink *xvimagesink = GST_XVIMAGESINK (probe);
  GValueArray *array = NULL;

  if (G_UNLIKELY (!xvimagesink->xcontext)) {
    GST_WARNING_OBJECT (xvimagesink, "we don't have any xcontext, can't "
        "get values");
    goto beach;
  }

  switch (prop_id) {
    case PROP_DEVICE:
    {
      guint i;
      GValue value = { 0 };

      array = g_value_array_new (xvimagesink->xcontext->nb_adaptors);
      g_value_init (&value, G_TYPE_STRING);

      for (i = 0; i < xvimagesink->xcontext->nb_adaptors; i++) {
        gchar *adaptor_id_s = g_strdup_printf ("%u", i);

        g_value_set_string (&value, adaptor_id_s);
        g_value_array_append (array, &value);
        g_free (adaptor_id_s);
      }
      g_value_unset (&value);
      break;
    }
    case PROP_AUTOPAINT_COLORKEY:
      if (xvimagesink->have_autopaint_colorkey) {
        GValue value = { 0 };

        array = g_value_array_new (2);
        g_value_init (&value, G_TYPE_BOOLEAN);
        g_value_set_boolean (&value, FALSE);
        g_value_array_append (array, &value);
        g_value_set_boolean (&value, TRUE);
        g_value_array_append (array, &value);
        g_value_unset (&value);
      }
      break;
    case PROP_DOUBLE_BUFFER:
      if (xvimagesink->have_double_buffer) {
        GValue value = { 0 };

        array = g_value_array_new (2);
        g_value_init (&value, G_TYPE_BOOLEAN);
        g_value_set_boolean (&value, FALSE);
        g_value_array_append (array, &value);
        g_value_set_boolean (&value, TRUE);
        g_value_array_append (array, &value);
        g_value_unset (&value);
      }
      break;
    case PROP_COLORKEY:
      if (xvimagesink->have_colorkey) {
        GValue value = { 0 };

        array = g_value_array_new (1);
        g_value_init (&value, GST_TYPE_INT_RANGE);
        gst_value_set_int_range (&value, 0, 0xffffff);
        g_value_array_append (array, &value);
        g_value_unset (&value);
      }
      break;
    default:
      G_OBJECT_WARN_INVALID_PROPERTY_ID (probe, prop_id, pspec);
      break;
  }

beach:
  return array;
}

static void
gst_xvimagesink_property_probe_interface_init (GstPropertyProbeInterface *
    iface)
{
  iface->get_properties = gst_xvimagesink_probe_get_properties;
  iface->probe_property = gst_xvimagesink_probe_probe_property;
  iface->needs_probe = gst_xvimagesink_probe_needs_probe;
  iface->get_values = gst_xvimagesink_probe_get_values;
}

/* =========================================== */
/*                                             */
/*              Init & Class init              */
/*                                             */
/* =========================================== */

static void
gst_xvimagesink_set_property (GObject * object, guint prop_id,
    const GValue * value, GParamSpec * pspec)
{
  GstXvImageSink *xvimagesink;

  g_return_if_fail (GST_IS_XVIMAGESINK (object));

  xvimagesink = GST_XVIMAGESINK (object);

  switch (prop_id) {
    case PROP_HUE:
      xvimagesink->hue = g_value_get_int (value);
      xvimagesink->cb_changed = TRUE;
      gst_xvimagesink_update_colorbalance (xvimagesink);
      break;
    case PROP_CONTRAST:
      xvimagesink->contrast = g_value_get_int (value);
      xvimagesink->cb_changed = TRUE;
      gst_xvimagesink_update_colorbalance (xvimagesink);
      break;
    case PROP_BRIGHTNESS:
      xvimagesink->brightness = g_value_get_int (value);
      xvimagesink->cb_changed = TRUE;
      gst_xvimagesink_update_colorbalance (xvimagesink);
      break;
    case PROP_SATURATION:
      xvimagesink->saturation = g_value_get_int (value);
      xvimagesink->cb_changed = TRUE;
      gst_xvimagesink_update_colorbalance (xvimagesink);
      break;
    case PROP_DISPLAY:
      xvimagesink->display_name = g_strdup (g_value_get_string (value));
      break;
    case PROP_SYNCHRONOUS:
      xvimagesink->synchronous = g_value_get_boolean (value);
      if (xvimagesink->xcontext) {
        XSynchronize (xvimagesink->xcontext->disp, xvimagesink->synchronous);
        GST_DEBUG_OBJECT (xvimagesink, "XSynchronize called with %s",
            xvimagesink->synchronous ? "TRUE" : "FALSE");
      }
      break;
    case PROP_PIXEL_ASPECT_RATIO:
      g_free (xvimagesink->par);
      xvimagesink->par = g_new0 (GValue, 1);
      g_value_init (xvimagesink->par, GST_TYPE_FRACTION);
      if (!g_value_transform (value, xvimagesink->par)) {
        g_warning ("Could not transform string to aspect ratio");
        gst_value_set_fraction (xvimagesink->par, 1, 1);
      }
      GST_DEBUG_OBJECT (xvimagesink, "set PAR to %d/%d",
          gst_value_get_fraction_numerator (xvimagesink->par),
          gst_value_get_fraction_denominator (xvimagesink->par));
      break;
    case PROP_FORCE_ASPECT_RATIO:
      xvimagesink->keep_aspect = g_value_get_boolean (value);
      break;
    case PROP_HANDLE_EVENTS:
      gst_xvimagesink_set_event_handling (GST_X_OVERLAY (xvimagesink),
          g_value_get_boolean (value));
      gst_xvimagesink_manage_event_thread (xvimagesink);
      break;
    case PROP_DEVICE:
      xvimagesink->adaptor_no = atoi (g_value_get_string (value));
      break;
    case PROP_HANDLE_EXPOSE:
      xvimagesink->handle_expose = g_value_get_boolean (value);
      gst_xvimagesink_manage_event_thread (xvimagesink);
      break;
    case PROP_DOUBLE_BUFFER:
      xvimagesink->double_buffer = g_value_get_boolean (value);
      break;
    case PROP_AUTOPAINT_COLORKEY:
      xvimagesink->autopaint_colorkey = g_value_get_boolean (value);
      break;
    case PROP_COLORKEY:
      xvimagesink->colorkey = g_value_get_int (value);
      break;
    case PROP_DRAW_BORDERS:
      xvimagesink->draw_borders = g_value_get_boolean (value);
      break;
    default:
      G_OBJECT_WARN_INVALID_PROPERTY_ID (object, prop_id, pspec);
      break;
  }
}

static void
gst_xvimagesink_get_property (GObject * object, guint prop_id,
    GValue * value, GParamSpec * pspec)
{
  GstXvImageSink *xvimagesink;

  g_return_if_fail (GST_IS_XVIMAGESINK (object));

  xvimagesink = GST_XVIMAGESINK (object);

  switch (prop_id) {
    case PROP_HUE:
      g_value_set_int (value, xvimagesink->hue);
      break;
    case PROP_CONTRAST:
      g_value_set_int (value, xvimagesink->contrast);
      break;
    case PROP_BRIGHTNESS:
      g_value_set_int (value, xvimagesink->brightness);
      break;
    case PROP_SATURATION:
      g_value_set_int (value, xvimagesink->saturation);
      break;
    case PROP_DISPLAY:
      g_value_set_string (value, xvimagesink->display_name);
      break;
    case PROP_SYNCHRONOUS:
      g_value_set_boolean (value, xvimagesink->synchronous);
      break;
    case PROP_PIXEL_ASPECT_RATIO:
      if (xvimagesink->par)
        g_value_transform (xvimagesink->par, value);
      break;
    case PROP_FORCE_ASPECT_RATIO:
      g_value_set_boolean (value, xvimagesink->keep_aspect);
      break;
    case PROP_HANDLE_EVENTS:
      g_value_set_boolean (value, xvimagesink->handle_events);
      break;
    case PROP_DEVICE:
    {
      char *adaptor_no_s = g_strdup_printf ("%u", xvimagesink->adaptor_no);

      g_value_set_string (value, adaptor_no_s);
      g_free (adaptor_no_s);
      break;
    }
    case PROP_DEVICE_NAME:
      if (xvimagesink->xcontext && xvimagesink->xcontext->adaptors) {
        g_value_set_string (value,
            xvimagesink->xcontext->adaptors[xvimagesink->adaptor_no]);
      } else {
        g_value_set_string (value, NULL);
      }
      break;
    case PROP_HANDLE_EXPOSE:
      g_value_set_boolean (value, xvimagesink->handle_expose);
      break;
    case PROP_DOUBLE_BUFFER:
      g_value_set_boolean (value, xvimagesink->double_buffer);
      break;
    case PROP_AUTOPAINT_COLORKEY:
      g_value_set_boolean (value, xvimagesink->autopaint_colorkey);
      break;
    case PROP_COLORKEY:
      g_value_set_int (value, xvimagesink->colorkey);
      break;
    case PROP_DRAW_BORDERS:
      g_value_set_boolean (value, xvimagesink->draw_borders);
      break;
    case PROP_WINDOW_WIDTH:
      if (xvimagesink->xwindow)
        g_value_set_uint64 (value, xvimagesink->xwindow->width);
      else
        g_value_set_uint64 (value, 0);
      break;
    case PROP_WINDOW_HEIGHT:
      if (xvimagesink->xwindow)
        g_value_set_uint64 (value, xvimagesink->xwindow->height);
      else
        g_value_set_uint64 (value, 0);
      break;
    default:
      G_OBJECT_WARN_INVALID_PROPERTY_ID (object, prop_id, pspec);
      break;
  }
}

static void
gst_xvimagesink_reset (GstXvImageSink * xvimagesink)
{
  GThread *thread;

  GST_OBJECT_LOCK (xvimagesink);
  xvimagesink->running = FALSE;
  /* grab thread and mark it as NULL */
  thread = xvimagesink->event_thread;
  xvimagesink->event_thread = NULL;
  GST_OBJECT_UNLOCK (xvimagesink);

  /* Wait for our event thread to finish before we clean up our stuff. */
  if (thread)
    g_thread_join (thread);

  if (xvimagesink->cur_image) {
    gst_buffer_unref (xvimagesink->cur_image);
    xvimagesink->cur_image = NULL;
  }

  g_mutex_lock (xvimagesink->flow_lock);

  if (xvimagesink->pool) {
    gst_object_unref (xvimagesink->pool);
    xvimagesink->pool = NULL;
  }

  if (xvimagesink->xwindow) {
    gst_xvimagesink_xwindow_clear (xvimagesink, xvimagesink->xwindow);
    gst_xvimagesink_xwindow_destroy (xvimagesink, xvimagesink->xwindow);
    xvimagesink->xwindow = NULL;
  }
  g_mutex_unlock (xvimagesink->flow_lock);

  xvimagesink->render_rect.x = xvimagesink->render_rect.y =
      xvimagesink->render_rect.w = xvimagesink->render_rect.h = 0;
  xvimagesink->have_render_rect = FALSE;

  gst_xvimagesink_xcontext_clear (xvimagesink);
}

/* Finalize is called only once, dispose can be called multiple times.
 * We use mutexes and don't reset stuff to NULL here so let's register
 * as a finalize. */
static void
gst_xvimagesink_finalize (GObject * object)
{
  GstXvImageSink *xvimagesink;

  xvimagesink = GST_XVIMAGESINK (object);

  gst_xvimagesink_reset (xvimagesink);

  if (xvimagesink->display_name) {
    g_free (xvimagesink->display_name);
    xvimagesink->display_name = NULL;
  }

  if (xvimagesink->par) {
    g_free (xvimagesink->par);
    xvimagesink->par = NULL;
  }
  if (xvimagesink->x_lock) {
    g_mutex_free (xvimagesink->x_lock);
    xvimagesink->x_lock = NULL;
  }
  if (xvimagesink->flow_lock) {
    g_mutex_free (xvimagesink->flow_lock);
    xvimagesink->flow_lock = NULL;
  }

  g_free (xvimagesink->media_title);

  G_OBJECT_CLASS (parent_class)->finalize (object);
}

static void
<<<<<<< HEAD
gst_xvimagesink_init (GstXvImageSink * xvimagesink)
=======
gst_xvimagesink_init (GstXvImageSink * xvimagesink,
    GstXvImageSinkClass * xvimagesinkclass)
>>>>>>> 7716358d
{
  /* for the ALLOCATION query */
  gst_pad_set_query_function (GST_BASE_SINK (xvimagesink)->sinkpad,
      gst_xvimagesink_sink_query);

  xvimagesink->display_name = NULL;
  xvimagesink->adaptor_no = 0;
  xvimagesink->xcontext = NULL;
  xvimagesink->xwindow = NULL;
  xvimagesink->cur_image = NULL;

  xvimagesink->hue = xvimagesink->saturation = 0;
  xvimagesink->contrast = xvimagesink->brightness = 0;
  xvimagesink->cb_changed = FALSE;

  xvimagesink->fps_n = 0;
  xvimagesink->fps_d = 0;
  xvimagesink->video_width = 0;
  xvimagesink->video_height = 0;

  xvimagesink->x_lock = g_mutex_new ();
  xvimagesink->flow_lock = g_mutex_new ();

  xvimagesink->pool = NULL;

  xvimagesink->synchronous = FALSE;
  xvimagesink->double_buffer = TRUE;
  xvimagesink->running = FALSE;
  xvimagesink->keep_aspect = FALSE;
  xvimagesink->handle_events = TRUE;
  xvimagesink->par = NULL;
  xvimagesink->handle_expose = TRUE;
  xvimagesink->autopaint_colorkey = TRUE;

  /* on 16bit displays this becomes r,g,b = 1,2,3
   * on 24bit displays this becomes r,g,b = 8,8,16
   * as a port atom value
   */
  xvimagesink->colorkey = (8 << 16) | (8 << 8) | 16;
  xvimagesink->draw_borders = TRUE;
}

static void
gst_xvimagesink_class_init (GstXvImageSinkClass * klass)
{
  GObjectClass *gobject_class;
  GstElementClass *gstelement_class;
  GstBaseSinkClass *gstbasesink_class;
  GstVideoSinkClass *videosink_class;

  gobject_class = (GObjectClass *) klass;
  gstelement_class = (GstElementClass *) klass;
  gstbasesink_class = (GstBaseSinkClass *) klass;
  videosink_class = (GstVideoSinkClass *) klass;

  parent_class = g_type_class_peek_parent (klass);

  gobject_class->set_property = gst_xvimagesink_set_property;
  gobject_class->get_property = gst_xvimagesink_get_property;

  g_object_class_install_property (gobject_class, PROP_CONTRAST,
      g_param_spec_int ("contrast", "Contrast", "The contrast of the video",
          -1000, 1000, 0, G_PARAM_READWRITE | G_PARAM_STATIC_STRINGS));
  g_object_class_install_property (gobject_class, PROP_BRIGHTNESS,
      g_param_spec_int ("brightness", "Brightness",
          "The brightness of the video", -1000, 1000, 0,
          G_PARAM_READWRITE | G_PARAM_STATIC_STRINGS));
  g_object_class_install_property (gobject_class, PROP_HUE,
      g_param_spec_int ("hue", "Hue", "The hue of the video", -1000, 1000, 0,
          G_PARAM_READWRITE | G_PARAM_STATIC_STRINGS));
  g_object_class_install_property (gobject_class, PROP_SATURATION,
      g_param_spec_int ("saturation", "Saturation",
          "The saturation of the video", -1000, 1000, 0,
          G_PARAM_READWRITE | G_PARAM_STATIC_STRINGS));
  g_object_class_install_property (gobject_class, PROP_DISPLAY,
      g_param_spec_string ("display", "Display", "X Display name", NULL,
          G_PARAM_READWRITE | G_PARAM_STATIC_STRINGS));
  g_object_class_install_property (gobject_class, PROP_SYNCHRONOUS,
      g_param_spec_boolean ("synchronous", "Synchronous",
          "When enabled, runs "
          "the X display in synchronous mode. (used only for debugging)", FALSE,
          G_PARAM_READWRITE | G_PARAM_STATIC_STRINGS));
  g_object_class_install_property (gobject_class, PROP_PIXEL_ASPECT_RATIO,
      g_param_spec_string ("pixel-aspect-ratio", "Pixel Aspect Ratio",
          "The pixel aspect ratio of the device", "1/1",
          G_PARAM_READWRITE | G_PARAM_STATIC_STRINGS));
  g_object_class_install_property (gobject_class, PROP_FORCE_ASPECT_RATIO,
      g_param_spec_boolean ("force-aspect-ratio", "Force aspect ratio",
          "When enabled, scaling will respect original aspect ratio", FALSE,
          G_PARAM_READWRITE | G_PARAM_STATIC_STRINGS));
  g_object_class_install_property (gobject_class, PROP_HANDLE_EVENTS,
      g_param_spec_boolean ("handle-events", "Handle XEvents",
          "When enabled, XEvents will be selected and handled", TRUE,
          G_PARAM_READWRITE | G_PARAM_STATIC_STRINGS));
  g_object_class_install_property (gobject_class, PROP_DEVICE,
      g_param_spec_string ("device", "Adaptor number",
          "The number of the video adaptor", "0",
          G_PARAM_READWRITE | G_PARAM_STATIC_STRINGS));
  g_object_class_install_property (gobject_class, PROP_DEVICE_NAME,
      g_param_spec_string ("device-name", "Adaptor name",
          "The name of the video adaptor", NULL,
          G_PARAM_READABLE | G_PARAM_STATIC_STRINGS));
  /**
   * GstXvImageSink:handle-expose
   *
   * When enabled, the current frame will always be drawn in response to X
   * Expose.
   *
   * Since: 0.10.14
   */
  g_object_class_install_property (gobject_class, PROP_HANDLE_EXPOSE,
      g_param_spec_boolean ("handle-expose", "Handle expose",
          "When enabled, "
          "the current frame will always be drawn in response to X Expose "
          "events", TRUE, G_PARAM_READWRITE | G_PARAM_STATIC_STRINGS));

  /**
   * GstXvImageSink:double-buffer
   *
   * Whether to double-buffer the output.
   *
   * Since: 0.10.14
   */
  g_object_class_install_property (gobject_class, PROP_DOUBLE_BUFFER,
      g_param_spec_boolean ("double-buffer", "Double-buffer",
          "Whether to double-buffer the output", TRUE,
          G_PARAM_READWRITE | G_PARAM_STATIC_STRINGS));
  /**
   * GstXvImageSink:autopaint-colorkey
   *
   * Whether to autofill overlay with colorkey
   *
   * Since: 0.10.21
   */
  g_object_class_install_property (gobject_class, PROP_AUTOPAINT_COLORKEY,
      g_param_spec_boolean ("autopaint-colorkey", "Autofill with colorkey",
          "Whether to autofill overlay with colorkey", TRUE,
          G_PARAM_READWRITE | G_PARAM_STATIC_STRINGS));
  /**
   * GstXvImageSink:colorkey
   *
   * Color to use for the overlay mask.
   *
   * Since: 0.10.21
   */
  g_object_class_install_property (gobject_class, PROP_COLORKEY,
      g_param_spec_int ("colorkey", "Colorkey",
          "Color to use for the overlay mask", G_MININT, G_MAXINT, 0,
          G_PARAM_READWRITE | G_PARAM_STATIC_STRINGS));

  /**
   * GstXvImageSink:draw-borders
   *
   * Draw black borders when using GstXvImageSink:force-aspect-ratio to fill
   * unused parts of the video area.
   *
   * Since: 0.10.21
   */
  g_object_class_install_property (gobject_class, PROP_DRAW_BORDERS,
      g_param_spec_boolean ("draw-borders", "Colorkey",
          "Draw black borders to fill unused area in force-aspect-ratio mode",
          TRUE, G_PARAM_READWRITE | G_PARAM_STATIC_STRINGS));

  /**
   * GstXvImageSink:window-width
   *
   * Actual width of the video window.
   *
   * Since: 0.10.32
   */
  g_object_class_install_property (gobject_class, PROP_WINDOW_WIDTH,
      g_param_spec_uint64 ("window-width", "window-width",
          "Width of the window", 0, G_MAXUINT64, 0,
          G_PARAM_READABLE | G_PARAM_STATIC_STRINGS));

  /**
   * GstXvImageSink:window-height
   *
   * Actual height of the video window.
   *
   * Since: 0.10.32
   */
  g_object_class_install_property (gobject_class, PROP_WINDOW_HEIGHT,
      g_param_spec_uint64 ("window-height", "window-height",
          "Height of the window", 0, G_MAXUINT64, 0,
          G_PARAM_READABLE | G_PARAM_STATIC_STRINGS));

  gobject_class->finalize = gst_xvimagesink_finalize;

  gst_element_class_set_details_simple (gstelement_class,
      "Video sink", "Sink/Video",
      "A Xv based videosink", "Julien Moutte <julien@moutte.net>");

  gst_element_class_add_pad_template (gstelement_class,
      gst_static_pad_template_get (&gst_xvimagesink_sink_template_factory));

  gstelement_class->change_state =
      GST_DEBUG_FUNCPTR (gst_xvimagesink_change_state);

  gstbasesink_class->get_caps = GST_DEBUG_FUNCPTR (gst_xvimagesink_getcaps);
  gstbasesink_class->set_caps = GST_DEBUG_FUNCPTR (gst_xvimagesink_setcaps);
  gstbasesink_class->get_times = GST_DEBUG_FUNCPTR (gst_xvimagesink_get_times);
  gstbasesink_class->event = GST_DEBUG_FUNCPTR (gst_xvimagesink_event);

  videosink_class->show_frame = GST_DEBUG_FUNCPTR (gst_xvimagesink_show_frame);
<<<<<<< HEAD
}
=======
}

/* ============================================================= */
/*                                                               */
/*                       Public Methods                          */
/*                                                               */
/* ============================================================= */

/* =========================================== */
/*                                             */
/*          Object typing & Creation           */
/*                                             */
/* =========================================== */
static void
gst_xvimagesink_init_interfaces (GType type)
{
  static const GInterfaceInfo iface_info = {
    (GInterfaceInitFunc) gst_xvimagesink_interface_init,
    NULL,
    NULL,
  };
  static const GInterfaceInfo navigation_info = {
    (GInterfaceInitFunc) gst_xvimagesink_navigation_init,
    NULL,
    NULL,
  };
  static const GInterfaceInfo overlay_info = {
    (GInterfaceInitFunc) gst_xvimagesink_xoverlay_init,
    NULL,
    NULL,
  };
  static const GInterfaceInfo colorbalance_info = {
    (GInterfaceInitFunc) gst_xvimagesink_colorbalance_init,
    NULL,
    NULL,
  };
  static const GInterfaceInfo propertyprobe_info = {
    (GInterfaceInitFunc) gst_xvimagesink_property_probe_interface_init,
    NULL,
    NULL,
  };

  g_type_add_interface_static (type,
      GST_TYPE_IMPLEMENTS_INTERFACE, &iface_info);
  g_type_add_interface_static (type, GST_TYPE_NAVIGATION, &navigation_info);
  g_type_add_interface_static (type, GST_TYPE_X_OVERLAY, &overlay_info);
  g_type_add_interface_static (type, GST_TYPE_COLOR_BALANCE,
      &colorbalance_info);
  g_type_add_interface_static (type, GST_TYPE_PROPERTY_PROBE,
      &propertyprobe_info);

  /* register type and create class in a more safe place instead of at
   * runtime since the type registration and class creation is not
   * threadsafe. */
  g_type_class_ref (gst_xvimage_buffer_get_type ());
}

static gboolean
plugin_init (GstPlugin * plugin)
{
  if (!gst_element_register (plugin, "xvimagesink",
          GST_RANK_PRIMARY, GST_TYPE_XVIMAGESINK))
    return FALSE;

  GST_DEBUG_CATEGORY_INIT (gst_debug_xvimagesink, "xvimagesink", 0,
      "xvimagesink element");
  GST_DEBUG_CATEGORY_GET (GST_CAT_PERFORMANCE, "GST_PERFORMANCE");

  return TRUE;
}

GST_PLUGIN_DEFINE (GST_VERSION_MAJOR,
    GST_VERSION_MINOR,
    "xvimagesink",
    "XFree86 video output plugin using Xv extension",
    plugin_init, VERSION, GST_LICENSE, GST_PACKAGE_NAME, GST_PACKAGE_ORIGIN)
>>>>>>> 7716358d
<|MERGE_RESOLUTION|>--- conflicted
+++ resolved
@@ -187,15 +187,6 @@
   PROP_WINDOW_HEIGHT
 };
 
-<<<<<<< HEAD
-=======
-static void gst_xvimagesink_init_interfaces (GType type);
-
-GST_BOILERPLATE_FULL (GstXvImageSink, gst_xvimagesink, GstVideoSink,
-    GST_TYPE_VIDEO_SINK, gst_xvimagesink_init_interfaces);
-
-
->>>>>>> 7716358d
 /* ============================================================= */
 /*                                                               */
 /*                       Public Methods                          */
@@ -213,7 +204,6 @@
 static void gst_xvimagesink_xoverlay_init (GstXOverlayClass * iface);
 static void gst_xvimagesink_colorbalance_init (GstColorBalanceClass * iface);
 static void
-<<<<<<< HEAD
 gst_xvimagesink_property_probe_interface_init (GstPropertyProbeInterface *
     iface);
 #define gst_xvimagesink_parent_class parent_class
@@ -227,375 +217,6 @@
         gst_xvimagesink_colorbalance_init);
     G_IMPLEMENT_INTERFACE (GST_TYPE_PROPERTY_PROBE,
         gst_xvimagesink_property_probe_interface_init));
-=======
-gst_xvimage_buffer_class_init (gpointer g_class, gpointer class_data)
-{
-  GstMiniObjectClass *mini_object_class = GST_MINI_OBJECT_CLASS (g_class);
-
-  xvimage_buffer_parent_class = g_type_class_peek_parent (g_class);
-
-  mini_object_class->finalize = (GstMiniObjectFinalizeFunction)
-      gst_xvimage_buffer_finalize;
-}
-
-static GType
-gst_xvimage_buffer_get_type (void)
-{
-  static GType _gst_xvimage_buffer_type;
-
-  if (G_UNLIKELY (_gst_xvimage_buffer_type == 0)) {
-    static const GTypeInfo xvimage_buffer_info = {
-      sizeof (GstBufferClass),
-      NULL,
-      NULL,
-      gst_xvimage_buffer_class_init,
-      NULL,
-      NULL,
-      sizeof (GstXvImageBuffer),
-      0,
-      (GInstanceInitFunc) gst_xvimage_buffer_init,
-      NULL
-    };
-    _gst_xvimage_buffer_type = g_type_register_static (GST_TYPE_BUFFER,
-        "GstXvImageBuffer", &xvimage_buffer_info, 0);
-  }
-  return _gst_xvimage_buffer_type;
-}
-
-/* X11 stuff */
-
-static gboolean error_caught = FALSE;
-
-static int
-gst_xvimagesink_handle_xerror (Display * display, XErrorEvent * xevent)
-{
-  char error_msg[1024];
-
-  XGetErrorText (display, xevent->error_code, error_msg, 1024);
-  GST_DEBUG ("xvimagesink triggered an XError. error: %s", error_msg);
-  error_caught = TRUE;
-  return 0;
-}
-
-#ifdef HAVE_XSHM
-/* This function checks that it is actually really possible to create an image
-   using XShm */
-static gboolean
-gst_xvimagesink_check_xshm_calls (GstXContext * xcontext)
-{
-  XvImage *xvimage;
-  XShmSegmentInfo SHMInfo;
-  gint size;
-  int (*handler) (Display *, XErrorEvent *);
-  gboolean result = FALSE;
-  gboolean did_attach = FALSE;
-
-  g_return_val_if_fail (xcontext != NULL, FALSE);
-
-  /* Sync to ensure any older errors are already processed */
-  XSync (xcontext->disp, FALSE);
-
-  /* Set defaults so we don't free these later unnecessarily */
-  SHMInfo.shmaddr = ((void *) -1);
-  SHMInfo.shmid = -1;
-
-  /* Setting an error handler to catch failure */
-  error_caught = FALSE;
-  handler = XSetErrorHandler (gst_xvimagesink_handle_xerror);
-
-  /* Trying to create a 1x1 picture */
-  GST_DEBUG ("XvShmCreateImage of 1x1");
-  xvimage = XvShmCreateImage (xcontext->disp, xcontext->xv_port_id,
-      xcontext->im_format, NULL, 1, 1, &SHMInfo);
-
-  /* Might cause an error, sync to ensure it is noticed */
-  XSync (xcontext->disp, FALSE);
-  if (!xvimage || error_caught) {
-    GST_WARNING ("could not XvShmCreateImage a 1x1 image");
-    goto beach;
-  }
-  size = xvimage->data_size;
-
-  SHMInfo.shmid = shmget (IPC_PRIVATE, size, IPC_CREAT | 0777);
-  if (SHMInfo.shmid == -1) {
-    GST_WARNING ("could not get shared memory of %d bytes", size);
-    goto beach;
-  }
-
-  SHMInfo.shmaddr = shmat (SHMInfo.shmid, NULL, 0);
-  if (SHMInfo.shmaddr == ((void *) -1)) {
-    GST_WARNING ("Failed to shmat: %s", g_strerror (errno));
-    /* Clean up the shared memory segment */
-    shmctl (SHMInfo.shmid, IPC_RMID, NULL);
-    goto beach;
-  }
-
-  xvimage->data = SHMInfo.shmaddr;
-  SHMInfo.readOnly = FALSE;
-
-  if (XShmAttach (xcontext->disp, &SHMInfo) == 0) {
-    GST_WARNING ("Failed to XShmAttach");
-    /* Clean up the shared memory segment */
-    shmctl (SHMInfo.shmid, IPC_RMID, NULL);
-    goto beach;
-  }
-
-  /* Sync to ensure we see any errors we caused */
-  XSync (xcontext->disp, FALSE);
-
-  /* Delete the shared memory segment as soon as everyone is attached.
-   * This way, it will be deleted as soon as we detach later, and not
-   * leaked if we crash. */
-  shmctl (SHMInfo.shmid, IPC_RMID, NULL);
-
-  if (!error_caught) {
-    GST_DEBUG ("XServer ShmAttached to 0x%x, id 0x%lx", SHMInfo.shmid,
-        SHMInfo.shmseg);
-
-    did_attach = TRUE;
-    /* store whether we succeeded in result */
-    result = TRUE;
-  } else {
-    GST_WARNING ("MIT-SHM extension check failed at XShmAttach. "
-        "Not using shared memory.");
-  }
-
-beach:
-  /* Sync to ensure we swallow any errors we caused and reset error_caught */
-  XSync (xcontext->disp, FALSE);
-
-  error_caught = FALSE;
-  XSetErrorHandler (handler);
-
-  if (did_attach) {
-    GST_DEBUG ("XServer ShmDetaching from 0x%x id 0x%lx",
-        SHMInfo.shmid, SHMInfo.shmseg);
-    XShmDetach (xcontext->disp, &SHMInfo);
-    XSync (xcontext->disp, FALSE);
-  }
-  if (SHMInfo.shmaddr != ((void *) -1))
-    shmdt (SHMInfo.shmaddr);
-  if (xvimage)
-    XFree (xvimage);
-  return result;
-}
-#endif /* HAVE_XSHM */
-
-/* This function handles GstXvImage creation depending on XShm availability */
-static GstXvImageBuffer *
-gst_xvimagesink_xvimage_new (GstXvImageSink * xvimagesink, GstCaps * caps)
-{
-  GstXvImageBuffer *xvimage = NULL;
-  GstStructure *structure = NULL;
-  gboolean succeeded = FALSE;
-  int (*handler) (Display *, XErrorEvent *);
-
-  g_return_val_if_fail (GST_IS_XVIMAGESINK (xvimagesink), NULL);
-
-  if (caps == NULL)
-    return NULL;
-
-  xvimage = (GstXvImageBuffer *) gst_mini_object_new (GST_TYPE_XVIMAGE_BUFFER);
-  GST_DEBUG_OBJECT (xvimage, "Creating new XvImageBuffer");
-
-  structure = gst_caps_get_structure (caps, 0);
-
-  if (!gst_structure_get_int (structure, "width", &xvimage->width) ||
-      !gst_structure_get_int (structure, "height", &xvimage->height)) {
-    GST_WARNING ("failed getting geometry from caps %" GST_PTR_FORMAT, caps);
-  }
-
-  GST_LOG_OBJECT (xvimagesink, "creating %dx%d", xvimage->width,
-      xvimage->height);
-
-  xvimage->im_format = gst_xvimagesink_get_format_from_caps (xvimagesink, caps);
-  if (xvimage->im_format == -1) {
-    GST_WARNING_OBJECT (xvimagesink, "failed to get format from caps %"
-        GST_PTR_FORMAT, caps);
-    GST_ELEMENT_ERROR (xvimagesink, RESOURCE, WRITE,
-        ("Failed to create output image buffer of %dx%d pixels",
-            xvimage->width, xvimage->height), ("Invalid input caps"));
-    goto beach_unlocked;
-  }
-  xvimage->xvimagesink = gst_object_ref (xvimagesink);
-
-  g_mutex_lock (xvimagesink->x_lock);
-
-  /* Setting an error handler to catch failure */
-  error_caught = FALSE;
-  handler = XSetErrorHandler (gst_xvimagesink_handle_xerror);
-
-#ifdef HAVE_XSHM
-  if (xvimagesink->xcontext->use_xshm) {
-    int expected_size;
-
-    xvimage->xvimage = XvShmCreateImage (xvimagesink->xcontext->disp,
-        xvimagesink->xcontext->xv_port_id,
-        xvimage->im_format, NULL,
-        xvimage->width, xvimage->height, &xvimage->SHMInfo);
-    if (!xvimage->xvimage || error_caught) {
-      g_mutex_unlock (xvimagesink->x_lock);
-
-      /* Reset error flag */
-      error_caught = FALSE;
-
-      /* Push a warning */
-      GST_ELEMENT_WARNING (xvimagesink, RESOURCE, WRITE,
-          ("Failed to create output image buffer of %dx%d pixels",
-              xvimage->width, xvimage->height),
-          ("could not XvShmCreateImage a %dx%d image",
-              xvimage->width, xvimage->height));
-
-      /* Retry without XShm */
-      xvimagesink->xcontext->use_xshm = FALSE;
-
-      /* Hold X mutex again to try without XShm */
-      g_mutex_lock (xvimagesink->x_lock);
-      goto no_xshm;
-    }
-
-    /* we have to use the returned data_size for our shm size */
-    xvimage->size = xvimage->xvimage->data_size;
-    GST_LOG_OBJECT (xvimagesink, "XShm image size is %" G_GSIZE_FORMAT,
-        xvimage->size);
-
-    /* calculate the expected size.  This is only for sanity checking the
-     * number we get from X. */
-    switch (xvimage->im_format) {
-      case GST_MAKE_FOURCC ('I', '4', '2', '0'):
-      case GST_MAKE_FOURCC ('Y', 'V', '1', '2'):
-      {
-        gint pitches[3];
-        gint offsets[3];
-        guint plane;
-
-        offsets[0] = 0;
-        pitches[0] = GST_ROUND_UP_4 (xvimage->width);
-        offsets[1] = offsets[0] + pitches[0] * GST_ROUND_UP_2 (xvimage->height);
-        pitches[1] = GST_ROUND_UP_8 (xvimage->width) / 2;
-        offsets[2] =
-            offsets[1] + pitches[1] * GST_ROUND_UP_2 (xvimage->height) / 2;
-        pitches[2] = GST_ROUND_UP_8 (pitches[0]) / 2;
-
-        expected_size =
-            offsets[2] + pitches[2] * GST_ROUND_UP_2 (xvimage->height) / 2;
-
-        for (plane = 0; plane < xvimage->xvimage->num_planes; plane++) {
-          GST_DEBUG_OBJECT (xvimagesink,
-              "Plane %u has a expected pitch of %d bytes, " "offset of %d",
-              plane, pitches[plane], offsets[plane]);
-        }
-        break;
-      }
-      case GST_MAKE_FOURCC ('Y', 'U', 'Y', '2'):
-      case GST_MAKE_FOURCC ('U', 'Y', 'V', 'Y'):
-        expected_size = xvimage->height * GST_ROUND_UP_4 (xvimage->width * 2);
-        break;
-      default:
-        expected_size = 0;
-        break;
-    }
-    if (expected_size != 0 && xvimage->size != expected_size) {
-      GST_WARNING_OBJECT (xvimagesink,
-          "unexpected XShm image size (got %" G_GSIZE_FORMAT ", expected %d)",
-          xvimage->size, expected_size);
-    }
-
-    /* Be verbose about our XvImage stride */
-    {
-      guint plane;
-
-      for (plane = 0; plane < xvimage->xvimage->num_planes; plane++) {
-        GST_DEBUG_OBJECT (xvimagesink, "Plane %u has a pitch of %d bytes, "
-            "offset of %d", plane, xvimage->xvimage->pitches[plane],
-            xvimage->xvimage->offsets[plane]);
-      }
-    }
-
-    xvimage->SHMInfo.shmid = shmget (IPC_PRIVATE, xvimage->size,
-        IPC_CREAT | 0777);
-    if (xvimage->SHMInfo.shmid == -1) {
-      g_mutex_unlock (xvimagesink->x_lock);
-      GST_ELEMENT_ERROR (xvimagesink, RESOURCE, WRITE,
-          ("Failed to create output image buffer of %dx%d pixels",
-              xvimage->width, xvimage->height),
-          ("could not get shared memory of %" G_GSIZE_FORMAT " bytes",
-              xvimage->size));
-      goto beach_unlocked;
-    }
-
-    xvimage->SHMInfo.shmaddr = shmat (xvimage->SHMInfo.shmid, NULL, 0);
-    if (xvimage->SHMInfo.shmaddr == ((void *) -1)) {
-      g_mutex_unlock (xvimagesink->x_lock);
-      GST_ELEMENT_ERROR (xvimagesink, RESOURCE, WRITE,
-          ("Failed to create output image buffer of %dx%d pixels",
-              xvimage->width, xvimage->height),
-          ("Failed to shmat: %s", g_strerror (errno)));
-      /* Clean up the shared memory segment */
-      shmctl (xvimage->SHMInfo.shmid, IPC_RMID, NULL);
-      goto beach_unlocked;
-    }
-
-    xvimage->xvimage->data = xvimage->SHMInfo.shmaddr;
-    xvimage->SHMInfo.readOnly = FALSE;
-
-    if (XShmAttach (xvimagesink->xcontext->disp, &xvimage->SHMInfo) == 0) {
-      /* Clean up the shared memory segment */
-      shmctl (xvimage->SHMInfo.shmid, IPC_RMID, NULL);
-
-      g_mutex_unlock (xvimagesink->x_lock);
-      GST_ELEMENT_ERROR (xvimagesink, RESOURCE, WRITE,
-          ("Failed to create output image buffer of %dx%d pixels",
-              xvimage->width, xvimage->height), ("Failed to XShmAttach"));
-      goto beach_unlocked;
-    }
-
-    XSync (xvimagesink->xcontext->disp, FALSE);
-
-    /* Delete the shared memory segment as soon as we everyone is attached.
-     * This way, it will be deleted as soon as we detach later, and not
-     * leaked if we crash. */
-    shmctl (xvimage->SHMInfo.shmid, IPC_RMID, NULL);
-
-    GST_DEBUG_OBJECT (xvimagesink, "XServer ShmAttached to 0x%x, id 0x%lx",
-        xvimage->SHMInfo.shmid, xvimage->SHMInfo.shmseg);
-  } else
-  no_xshm:
-#endif /* HAVE_XSHM */
-  {
-    xvimage->xvimage = XvCreateImage (xvimagesink->xcontext->disp,
-        xvimagesink->xcontext->xv_port_id,
-        xvimage->im_format, NULL, xvimage->width, xvimage->height);
-    if (!xvimage->xvimage || error_caught) {
-      g_mutex_unlock (xvimagesink->x_lock);
-      /* Reset error handler */
-      error_caught = FALSE;
-      XSetErrorHandler (handler);
-      /* Push an error */
-      GST_ELEMENT_ERROR (xvimagesink, RESOURCE, WRITE,
-          ("Failed to create outputimage buffer of %dx%d pixels",
-              xvimage->width, xvimage->height),
-          ("could not XvCreateImage a %dx%d image",
-              xvimage->width, xvimage->height));
-      goto beach_unlocked;
-    }
-
-    /* we have to use the returned data_size for our image size */
-    xvimage->size = xvimage->xvimage->data_size;
-    xvimage->xvimage->data = g_malloc (xvimage->size);
-
-    XSync (xvimagesink->xcontext->disp, FALSE);
-  }
-
-  /* Reset error handler */
-  error_caught = FALSE;
-  XSetErrorHandler (handler);
-
-  succeeded = TRUE;
-
-  GST_BUFFER_DATA (xvimage) = (guchar *) xvimage->xvimage->data;
-  GST_BUFFER_SIZE (xvimage) = xvimage->size;
->>>>>>> 7716358d
 
 
 /* ============================================================= */
@@ -1774,8 +1395,8 @@
 
       channel = g_object_new (GST_TYPE_COLOR_BALANCE_CHANNEL, NULL);
       channel->label = g_strdup (channels[i]);
-      channel->min_value = matching_attr->min_value;
-      channel->max_value = matching_attr->max_value;
+      channel->min_value = matching_attr ? matching_attr->min_value : -1000;
+      channel->max_value = matching_attr ? matching_attr->max_value : 1000;
 
       xcontext->channels_list = g_list_append (xcontext->channels_list,
           channel);
@@ -3178,12 +2799,7 @@
 }
 
 static void
-<<<<<<< HEAD
 gst_xvimagesink_init (GstXvImageSink * xvimagesink)
-=======
-gst_xvimagesink_init (GstXvImageSink * xvimagesink,
-    GstXvImageSinkClass * xvimagesinkclass)
->>>>>>> 7716358d
 {
   /* for the ALLOCATION query */
   gst_pad_set_query_function (GST_BASE_SINK (xvimagesink)->sinkpad,
@@ -3389,83 +3005,4 @@
   gstbasesink_class->event = GST_DEBUG_FUNCPTR (gst_xvimagesink_event);
 
   videosink_class->show_frame = GST_DEBUG_FUNCPTR (gst_xvimagesink_show_frame);
-<<<<<<< HEAD
-}
-=======
-}
-
-/* ============================================================= */
-/*                                                               */
-/*                       Public Methods                          */
-/*                                                               */
-/* ============================================================= */
-
-/* =========================================== */
-/*                                             */
-/*          Object typing & Creation           */
-/*                                             */
-/* =========================================== */
-static void
-gst_xvimagesink_init_interfaces (GType type)
-{
-  static const GInterfaceInfo iface_info = {
-    (GInterfaceInitFunc) gst_xvimagesink_interface_init,
-    NULL,
-    NULL,
-  };
-  static const GInterfaceInfo navigation_info = {
-    (GInterfaceInitFunc) gst_xvimagesink_navigation_init,
-    NULL,
-    NULL,
-  };
-  static const GInterfaceInfo overlay_info = {
-    (GInterfaceInitFunc) gst_xvimagesink_xoverlay_init,
-    NULL,
-    NULL,
-  };
-  static const GInterfaceInfo colorbalance_info = {
-    (GInterfaceInitFunc) gst_xvimagesink_colorbalance_init,
-    NULL,
-    NULL,
-  };
-  static const GInterfaceInfo propertyprobe_info = {
-    (GInterfaceInitFunc) gst_xvimagesink_property_probe_interface_init,
-    NULL,
-    NULL,
-  };
-
-  g_type_add_interface_static (type,
-      GST_TYPE_IMPLEMENTS_INTERFACE, &iface_info);
-  g_type_add_interface_static (type, GST_TYPE_NAVIGATION, &navigation_info);
-  g_type_add_interface_static (type, GST_TYPE_X_OVERLAY, &overlay_info);
-  g_type_add_interface_static (type, GST_TYPE_COLOR_BALANCE,
-      &colorbalance_info);
-  g_type_add_interface_static (type, GST_TYPE_PROPERTY_PROBE,
-      &propertyprobe_info);
-
-  /* register type and create class in a more safe place instead of at
-   * runtime since the type registration and class creation is not
-   * threadsafe. */
-  g_type_class_ref (gst_xvimage_buffer_get_type ());
-}
-
-static gboolean
-plugin_init (GstPlugin * plugin)
-{
-  if (!gst_element_register (plugin, "xvimagesink",
-          GST_RANK_PRIMARY, GST_TYPE_XVIMAGESINK))
-    return FALSE;
-
-  GST_DEBUG_CATEGORY_INIT (gst_debug_xvimagesink, "xvimagesink", 0,
-      "xvimagesink element");
-  GST_DEBUG_CATEGORY_GET (GST_CAT_PERFORMANCE, "GST_PERFORMANCE");
-
-  return TRUE;
-}
-
-GST_PLUGIN_DEFINE (GST_VERSION_MAJOR,
-    GST_VERSION_MINOR,
-    "xvimagesink",
-    "XFree86 video output plugin using Xv extension",
-    plugin_init, VERSION, GST_LICENSE, GST_PACKAGE_NAME, GST_PACKAGE_ORIGIN)
->>>>>>> 7716358d
+}