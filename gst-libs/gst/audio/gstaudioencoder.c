/* GStreamer
 * Copyright (C) 2011 Mark Nauwelaerts <mark.nauwelaerts@collabora.co.uk>.
 * Copyright (C) 2011 Nokia Corporation. All rights reserved.
 *   Contact: Stefan Kost <stefan.kost@nokia.com>
 *
 * This library is free software; you can redistribute it and/or
 * modify it under the terms of the GNU Library General Public
 * License as published by the Free Software Foundation; either
 * version 2 of the License, or (at your option) any later version.
 *
 * This library is distributed in the hope that it will be useful,
 * but WITHOUT ANY WARRANTY; without even the implied warranty of
 * MERCHANTABILITY or FITNESS FOR A PARTICULAR PURPOSE.  See the GNU
 * Library General Public License for more details.
 *
 * You should have received a copy of the GNU Library General Public
 * License along with this library; if not, write to the
 * Free Software Foundation, Inc., 59 Temple Place - Suite 330,
 * Boston, MA 02111-1307, USA.
 */

/**
 * SECTION:gstaudioencoder
 * @short_description: Base class for audio encoders
 * @see_also: #GstBaseTransform
 * @since: 0.10.36
 *
 * This base class is for audio encoders turning raw audio samples into
 * encoded audio data.
 *
 * GstAudioEncoder and subclass should cooperate as follows.
 * <orderedlist>
 * <listitem>
 *   <itemizedlist><title>Configuration</title>
 *   <listitem><para>
 *     Initially, GstAudioEncoder calls @start when the encoder element
 *     is activated, which allows subclass to perform any global setup.
 *   </para></listitem>
 *   <listitem><para>
 *     GstAudioEncoder calls @set_format to inform subclass of the format
 *     of input audio data that it is about to receive.  Subclass should
 *     setup for encoding and configure various base class parameters
 *     appropriately, notably those directing desired input data handling.
 *     While unlikely, it might be called more than once, if changing input
 *     parameters require reconfiguration.
 *   </para></listitem>
 *   <listitem><para>
 *     GstAudioEncoder calls @stop at end of all processing.
 *   </para></listitem>
 *   </itemizedlist>
 * </listitem>
 * As of configuration stage, and throughout processing, GstAudioEncoder
 * maintains various parameters that provide required context,
 * e.g. describing the format of input audio data.
 * Conversely, subclass can and should configure these context parameters
 * to inform base class of its expectation w.r.t. buffer handling.
 * <listitem>
 *   <itemizedlist>
 *   <title>Data processing</title>
 *     <listitem><para>
 *       Base class gathers input sample data (as directed by the context's
 *       frame_samples and frame_max) and provides this to subclass' @handle_frame.
 *     </para></listitem>
 *     <listitem><para>
 *       If codec processing results in encoded data, subclass should call
 *       @gst_audio_encoder_finish_frame to have encoded data pushed
 *       downstream.  Alternatively, it might also call to indicate dropped
 *       (non-encoded) samples.
 *     </para></listitem>
 *     <listitem><para>
 *       Just prior to actually pushing a buffer downstream,
 *       it is passed to @pre_push.
 *     </para></listitem>
 *     <listitem><para>
 *       During the parsing process GstAudioEncoderClass will handle both
 *       srcpad and sinkpad events. Sink events will be passed to subclass
 *       if @event callback has been provided.
 *     </para></listitem>
 *   </itemizedlist>
 * </listitem>
 * <listitem>
 *   <itemizedlist><title>Shutdown phase</title>
 *   <listitem><para>
 *     GstAudioEncoder class calls @stop to inform the subclass that data
 *     parsing will be stopped.
 *   </para></listitem>
 *   </itemizedlist>
 * </listitem>
 * </orderedlist>
 *
 * Subclass is responsible for providing pad template caps for
 * source and sink pads. The pads need to be named "sink" and "src". It also 
 * needs to set the fixed caps on srcpad, when the format is ensured.  This
 * is typically when base class calls subclass' @set_format function, though
 * it might be delayed until calling @gst_audio_encoder_finish_frame.
 *
 * In summary, above process should have subclass concentrating on
 * codec data processing while leaving other matters to base class,
 * such as most notably timestamp handling.  While it may exert more control
 * in this area (see e.g. @pre_push), it is very much not recommended.
 *
 * In particular, base class will either favor tracking upstream timestamps
 * (at the possible expense of jitter) or aim to arrange for a perfect stream of
 * output timestamps, depending on #GstAudioEncoder:perfect-timestamp.
 * However, in the latter case, the input may not be so perfect or ideal, which
 * is handled as follows.  An input timestamp is compared with the expected
 * timestamp as dictated by input sample stream and if the deviation is less
 * than #GstAudioEncoder:tolerance, the deviation is discarded.
 * Otherwise, it is considered a discontuinity and subsequent output timestamp
 * is resynced to the new position after performing configured discontinuity
 * processing.  In the non-perfect-timestamp case, an upstream variation
 * exceeding tolerance only leads to marking DISCONT on subsequent outgoing
 * (while timestamps are adjusted to upstream regardless of variation).
 * While DISCONT is also marked in the perfect-timestamp case, this one
 * optionally (see #GstAudioEncoder:hard-resync)
 * performs some additional steps, such as clipping of (early) input samples
 * or draining all currently remaining input data, depending on the direction
 * of the discontuinity.
 *
 * If perfect timestamps are arranged, it is also possible to request baseclass
 * (usually set by subclass) to provide additional buffer metadata (in OFFSET
 * and OFFSET_END) fields according to granule defined semantics currently
 * needed by oggmux.  Specifically, OFFSET is set to granulepos (= sample count
 * including buffer) and OFFSET_END to corresponding timestamp (as determined
 * by same sample count and sample rate).
 *
 * Things that subclass need to take care of:
 * <itemizedlist>
 *   <listitem><para>Provide pad templates</para></listitem>
 *   <listitem><para>
 *      Set source pad caps when appropriate
 *   </para></listitem>
 *   <listitem><para>
 *      Inform base class of buffer processing needs using context's
 *      frame_samples and frame_bytes.
 *   </para></listitem>
 *   <listitem><para>
 *      Set user-configurable properties to sane defaults for format and
 *      implementing codec at hand, e.g. those controlling timestamp behaviour
 *      and discontinuity processing.
 *   </para></listitem>
 *   <listitem><para>
 *      Accept data in @handle_frame and provide encoded results to
 *      @gst_audio_encoder_finish_frame.
 *   </para></listitem>
 * </itemizedlist>
 *
 */

#ifdef HAVE_CONFIG_H
#  include "config.h"
#endif

#include "gstaudioencoder.h"
#include <gst/base/gstadapter.h>
#include <gst/audio/audio.h>
#include <gst/pbutils/descriptions.h>

#include <stdlib.h>
#include <string.h>


GST_DEBUG_CATEGORY_STATIC (gst_audio_encoder_debug);
#define GST_CAT_DEFAULT gst_audio_encoder_debug

#define GST_AUDIO_ENCODER_GET_PRIVATE(obj)  \
    (G_TYPE_INSTANCE_GET_PRIVATE ((obj), GST_TYPE_AUDIO_ENCODER, \
        GstAudioEncoderPrivate))

enum
{
  PROP_0,
  PROP_PERFECT_TS,
  PROP_GRANULE,
  PROP_HARD_RESYNC,
  PROP_TOLERANCE
};

#define DEFAULT_PERFECT_TS   FALSE
#define DEFAULT_GRANULE      FALSE
#define DEFAULT_HARD_RESYNC  FALSE
#define DEFAULT_TOLERANCE    40000000
#define DEFAULT_HARD_MIN     FALSE
#define DEFAULT_DRAINABLE    TRUE

typedef struct _GstAudioEncoderContext
{
  /* input */
  GstAudioInfo info;

  /* output */
  gint frame_samples_min, frame_samples_max;
  gint frame_max;
  gint lookahead;
  /* MT-protected (with LOCK) */
  GstClockTime min_latency;
  GstClockTime max_latency;
} GstAudioEncoderContext;

struct _GstAudioEncoderPrivate
{
  /* activation status */
  gboolean active;

  /* input base/first ts as basis for output ts;
   * kept nearly constant for perfect_ts,
   * otherwise resyncs to upstream ts */
  GstClockTime base_ts;
  /* corresponding base granulepos */
  gint64 base_gp;
  /* input samples processed and sent downstream so far (w.r.t. base_ts) */
  guint64 samples;

  /* currently collected sample data */
  GstAdapter *adapter;
  /* offset in adapter up to which already supplied to encoder */
  gint offset;
  /* mark outgoing discont */
  gboolean discont;
  /* to guess duration of drained data */
  GstClockTime last_duration;

  /* subclass provided data in processing round */
  gboolean got_data;
  /* subclass gave all it could already */
  gboolean drained;
  /* subclass currently being forcibly drained */
  gboolean force;

  /* output bps estimatation */
  /* global in samples seen */
  guint64 samples_in;
  /* global bytes sent out */
  guint64 bytes_out;

  /* context storage */
  GstAudioEncoderContext ctx;

  /* properties */
  gint64 tolerance;
  gboolean perfect_ts;
  gboolean hard_resync;
  gboolean granule;
  gboolean hard_min;
  gboolean drainable;

  /* pending tags */
  GstTagList *tags;
  /* pending serialized sink events, will be sent from finish_frame() */
  GList *pending_events;
};


static GstElementClass *parent_class = NULL;

static void gst_audio_encoder_class_init (GstAudioEncoderClass * klass);
static void gst_audio_encoder_init (GstAudioEncoder * parse,
    GstAudioEncoderClass * klass);

GType
gst_audio_encoder_get_type (void)
{
  static GType audio_encoder_type = 0;

  if (!audio_encoder_type) {
    static const GTypeInfo audio_encoder_info = {
      sizeof (GstAudioEncoderClass),
      (GBaseInitFunc) NULL,
      (GBaseFinalizeFunc) NULL,
      (GClassInitFunc) gst_audio_encoder_class_init,
      NULL,
      NULL,
      sizeof (GstAudioEncoder),
      0,
      (GInstanceInitFunc) gst_audio_encoder_init,
    };
    const GInterfaceInfo preset_interface_info = {
      NULL,                     /* interface_init */
      NULL,                     /* interface_finalize */
      NULL                      /* interface_data */
    };

    audio_encoder_type = g_type_register_static (GST_TYPE_ELEMENT,
        "GstAudioEncoder", &audio_encoder_info, G_TYPE_FLAG_ABSTRACT);

    g_type_add_interface_static (audio_encoder_type, GST_TYPE_PRESET,
        &preset_interface_info);
  }
  return audio_encoder_type;
}

static void gst_audio_encoder_finalize (GObject * object);
static void gst_audio_encoder_reset (GstAudioEncoder * enc, gboolean full);

static void gst_audio_encoder_set_property (GObject * object,
    guint prop_id, const GValue * value, GParamSpec * pspec);
static void gst_audio_encoder_get_property (GObject * object,
    guint prop_id, GValue * value, GParamSpec * pspec);

<<<<<<< HEAD
static gboolean gst_audio_encoder_sink_activate_mode (GstPad * pad,
    GstObject * parent, GstPadMode mode, gboolean active);

static GstCaps *gst_audio_encoder_getcaps_default (GstAudioEncoder * enc,
    GstCaps * filter);

static gboolean gst_audio_encoder_sink_event_default (GstAudioEncoder * enc,
    GstEvent * event);
static gboolean gst_audio_encoder_sink_event (GstPad * pad, GstObject * parent,
    GstEvent * event);
static gboolean gst_audio_encoder_sink_setcaps (GstAudioEncoder * enc,
    GstCaps * caps);
static GstFlowReturn gst_audio_encoder_chain (GstPad * pad, GstObject * parent,
    GstBuffer * buffer);
static gboolean gst_audio_encoder_src_query (GstPad * pad, GstObject * parent,
    GstQuery * query);
static gboolean gst_audio_encoder_sink_query (GstPad * pad, GstObject * parent,
    GstQuery * query);
=======
static GstStateChangeReturn gst_audio_encoder_change_state (GstElement *
    element, GstStateChange transition);

static gboolean gst_audio_encoder_sink_activate_push (GstPad * pad,
    gboolean active);

static gboolean gst_audio_encoder_sink_event (GstPad * pad, GstEvent * event);
static gboolean gst_audio_encoder_sink_setcaps (GstPad * pad, GstCaps * caps);
static GstFlowReturn gst_audio_encoder_chain (GstPad * pad, GstBuffer * buffer);
static gboolean gst_audio_encoder_src_query (GstPad * pad, GstQuery * query);
static gboolean gst_audio_encoder_sink_query (GstPad * pad, GstQuery * query);
static const GstQueryType *gst_audio_encoder_get_query_types (GstPad * pad);
static GstCaps *gst_audio_encoder_sink_getcaps (GstPad * pad);

>>>>>>> fe0e2d65

static void
gst_audio_encoder_class_init (GstAudioEncoderClass * klass)
{
  GObjectClass *gobject_class;
  GstElementClass *gstelement_class;

  gobject_class = G_OBJECT_CLASS (klass);
  gstelement_class = GST_ELEMENT_CLASS (klass);
  parent_class = g_type_class_peek_parent (klass);

  GST_DEBUG_CATEGORY_INIT (gst_audio_encoder_debug, "audioencoder", 0,
      "audio encoder base class");

  g_type_class_add_private (klass, sizeof (GstAudioEncoderPrivate));

  gobject_class->set_property = gst_audio_encoder_set_property;
  gobject_class->get_property = gst_audio_encoder_get_property;

  gobject_class->finalize = GST_DEBUG_FUNCPTR (gst_audio_encoder_finalize);

  /* properties */
  g_object_class_install_property (gobject_class, PROP_PERFECT_TS,
      g_param_spec_boolean ("perfect-timestamp", "Perfect Timestamps",
          "Favour perfect timestamps over tracking upstream timestamps",
          DEFAULT_PERFECT_TS, G_PARAM_READWRITE | G_PARAM_STATIC_STRINGS));
  g_object_class_install_property (gobject_class, PROP_GRANULE,
      g_param_spec_boolean ("mark-granule", "Granule Marking",
          "Apply granule semantics to buffer metadata (implies perfect-timestamp)",
          DEFAULT_GRANULE, G_PARAM_READABLE | G_PARAM_STATIC_STRINGS));
  g_object_class_install_property (gobject_class, PROP_HARD_RESYNC,
      g_param_spec_boolean ("hard-resync", "Hard Resync",
          "Perform clipping and sample flushing upon discontinuity",
          DEFAULT_HARD_RESYNC, G_PARAM_READWRITE | G_PARAM_STATIC_STRINGS));
  g_object_class_install_property (gobject_class, PROP_TOLERANCE,
      g_param_spec_int64 ("tolerance", "Tolerance",
          "Consider discontinuity if timestamp jitter/imperfection exceeds tolerance (ns)",
          0, G_MAXINT64, DEFAULT_TOLERANCE,
          G_PARAM_READWRITE | G_PARAM_STATIC_STRINGS));

<<<<<<< HEAD
  klass->getcaps = gst_audio_encoder_getcaps_default;
  klass->event = gst_audio_encoder_sink_event_default;
=======
  gstelement_class->change_state =
      GST_DEBUG_FUNCPTR (gst_audio_encoder_change_state);
>>>>>>> fe0e2d65
}

static void
gst_audio_encoder_init (GstAudioEncoder * enc, GstAudioEncoderClass * bclass)
{
  GstPadTemplate *pad_template;

  GST_DEBUG_OBJECT (enc, "gst_audio_encoder_init");

  enc->priv = GST_AUDIO_ENCODER_GET_PRIVATE (enc);

  /* only push mode supported */
  pad_template =
      gst_element_class_get_pad_template (GST_ELEMENT_CLASS (bclass), "sink");
  g_return_if_fail (pad_template != NULL);
  enc->sinkpad = gst_pad_new_from_template (pad_template, "sink");
  gst_pad_set_event_function (enc->sinkpad,
      GST_DEBUG_FUNCPTR (gst_audio_encoder_sink_event));
  gst_pad_set_query_function (enc->sinkpad,
      GST_DEBUG_FUNCPTR (gst_audio_encoder_sink_query));
  gst_pad_set_chain_function (enc->sinkpad,
      GST_DEBUG_FUNCPTR (gst_audio_encoder_chain));
  gst_pad_set_activatemode_function (enc->sinkpad,
      GST_DEBUG_FUNCPTR (gst_audio_encoder_sink_activate_mode));
  gst_element_add_pad (GST_ELEMENT (enc), enc->sinkpad);

  GST_DEBUG_OBJECT (enc, "sinkpad created");

  /* and we don't mind upstream traveling stuff that much ... */
  pad_template =
      gst_element_class_get_pad_template (GST_ELEMENT_CLASS (bclass), "src");
  g_return_if_fail (pad_template != NULL);
  enc->srcpad = gst_pad_new_from_template (pad_template, "src");
  gst_pad_set_query_function (enc->srcpad,
      GST_DEBUG_FUNCPTR (gst_audio_encoder_src_query));
  gst_pad_use_fixed_caps (enc->srcpad);
  gst_element_add_pad (GST_ELEMENT (enc), enc->srcpad);
  GST_DEBUG_OBJECT (enc, "src created");

  enc->priv->adapter = gst_adapter_new ();

  g_rec_mutex_init (&enc->stream_lock);

  /* property default */
  enc->priv->granule = DEFAULT_GRANULE;
  enc->priv->perfect_ts = DEFAULT_PERFECT_TS;
  enc->priv->hard_resync = DEFAULT_HARD_RESYNC;
  enc->priv->tolerance = DEFAULT_TOLERANCE;
  enc->priv->hard_min = DEFAULT_HARD_MIN;
  enc->priv->drainable = DEFAULT_DRAINABLE;

  /* init state */
  gst_audio_encoder_reset (enc, TRUE);
  GST_DEBUG_OBJECT (enc, "init ok");
}

static void
gst_audio_encoder_reset (GstAudioEncoder * enc, gboolean full)
{
  GST_AUDIO_ENCODER_STREAM_LOCK (enc);

  GST_LOG_OBJECT (enc, "reset full %d", full);

  if (full) {
    enc->priv->active = FALSE;
    enc->priv->samples_in = 0;
    enc->priv->bytes_out = 0;
    gst_audio_info_init (&enc->priv->ctx.info);
    memset (&enc->priv->ctx, 0, sizeof (enc->priv->ctx));

    if (enc->priv->tags)
      gst_tag_list_free (enc->priv->tags);
    enc->priv->tags = NULL;

    g_list_foreach (enc->priv->pending_events, (GFunc) gst_event_unref, NULL);
    g_list_free (enc->priv->pending_events);
    enc->priv->pending_events = NULL;
  }

  gst_segment_init (&enc->segment, GST_FORMAT_TIME);

  gst_adapter_clear (enc->priv->adapter);
  enc->priv->got_data = FALSE;
  enc->priv->drained = TRUE;
  enc->priv->offset = 0;
  enc->priv->base_ts = GST_CLOCK_TIME_NONE;
  enc->priv->base_gp = -1;
  enc->priv->samples = 0;
  enc->priv->discont = FALSE;

  GST_AUDIO_ENCODER_STREAM_UNLOCK (enc);
}

static void
gst_audio_encoder_finalize (GObject * object)
{
  GstAudioEncoder *enc = GST_AUDIO_ENCODER (object);

  g_object_unref (enc->priv->adapter);

  g_rec_mutex_clear (&enc->stream_lock);

  G_OBJECT_CLASS (parent_class)->finalize (object);
}

static GstStateChangeReturn
gst_audio_encoder_change_state (GstElement * element, GstStateChange transition)
{
  GstStateChangeReturn ret = GST_STATE_CHANGE_SUCCESS;
  GstAudioEncoder *enc = GST_AUDIO_ENCODER (element);
  GstAudioEncoderClass *klass = GST_AUDIO_ENCODER_GET_CLASS (enc);

  switch (transition) {
    case GST_STATE_CHANGE_NULL_TO_READY:
      if (klass->open) {
        if (!klass->open (enc))
          goto open_failed;
      }
    default:
      break;
  }

  ret = GST_ELEMENT_CLASS (parent_class)->change_state (element, transition);

  switch (transition) {
    case GST_STATE_CHANGE_READY_TO_NULL:
      if (klass->close) {
        if (!klass->close (enc))
          goto close_failed;
      }
    default:
      break;
  }

  return ret;

open_failed:
  {
    GST_ELEMENT_ERROR (enc, LIBRARY, INIT, (NULL), ("Failed to open codec"));
    return GST_STATE_CHANGE_FAILURE;
  }
close_failed:
  {
    GST_ELEMENT_ERROR (enc, LIBRARY, INIT, (NULL), ("Failed to close codec"));
    return GST_STATE_CHANGE_FAILURE;
  }
}

/**
 * gst_audio_encoder_finish_frame:
 * @enc: a #GstAudioEncoder
 * @buffer: encoded data
 * @samples: number of samples (per channel) represented by encoded data
 *
 * Collects encoded data and pushes encoded data downstream.
 * Source pad caps must be set when this is called.
 *
 * If @samples < 0, then best estimate is all samples provided to encoder
 * (subclass) so far.  @buf may be NULL, in which case next number of @samples
 * are considered discarded, e.g. as a result of discontinuous transmission,
 * and a discontinuity is marked.
 *
 * Note that samples received in gst_audio_encoder_handle_frame()
 * may be invalidated by a call to this function.
 *
 * Returns: a #GstFlowReturn that should be escalated to caller (of caller)
 *
 * Since: 0.10.36
 */
GstFlowReturn
gst_audio_encoder_finish_frame (GstAudioEncoder * enc, GstBuffer * buf,
    gint samples)
{
  GstAudioEncoderClass *klass;
  GstAudioEncoderPrivate *priv;
  GstAudioEncoderContext *ctx;
  GstFlowReturn ret = GST_FLOW_OK;

  klass = GST_AUDIO_ENCODER_GET_CLASS (enc);
  priv = enc->priv;
  ctx = &enc->priv->ctx;

  /* subclass should not hand us no data */
  g_return_val_if_fail (buf == NULL || gst_buffer_get_size (buf) > 0,
      GST_FLOW_ERROR);

  /* subclass should know what it is producing by now */
  if (!gst_pad_has_current_caps (enc->srcpad))
    goto no_caps;

  GST_AUDIO_ENCODER_STREAM_LOCK (enc);

  GST_LOG_OBJECT (enc,
      "accepting %" G_GSIZE_FORMAT " bytes encoded data as %d samples",
      buf ? gst_buffer_get_size (buf) : -1, samples);

  /* mark subclass still alive and providing */
  if (G_LIKELY (buf))
    priv->got_data = TRUE;

  if (priv->pending_events) {
    GList *pending_events, *l;

    pending_events = priv->pending_events;
    priv->pending_events = NULL;

    GST_DEBUG_OBJECT (enc, "Pushing pending events");
    for (l = pending_events; l; l = l->next)
      gst_pad_push_event (enc->srcpad, l->data);
    g_list_free (pending_events);
  }

  /* send after pending events, which likely includes newsegment event */
  if (G_UNLIKELY (enc->priv->tags)) {
    GstTagList *tags;
#if 0
    GstCaps *caps;
#endif

    /* add codec info to pending tags */
    tags = enc->priv->tags;
    /* no more pending */
    enc->priv->tags = NULL;
#if 0
    caps = gst_pad_get_current_caps (enc->srcpad);
    gst_pb_utils_add_codec_description_to_tag_list (tags, GST_TAG_CODEC, caps);
    gst_pb_utils_add_codec_description_to_tag_list (tags, GST_TAG_AUDIO_CODEC,
        caps);
#endif
    GST_DEBUG_OBJECT (enc, "sending tags %" GST_PTR_FORMAT, tags);
    gst_pad_push_event (enc->srcpad, gst_event_new_tag (tags));
  }

  /* remove corresponding samples from input */
  if (samples < 0)
    samples = (enc->priv->offset / ctx->info.bpf);

  if (G_LIKELY (samples)) {
    /* track upstream ts if so configured */
    if (!enc->priv->perfect_ts) {
      guint64 ts, distance;

      ts = gst_adapter_prev_timestamp (priv->adapter, &distance);
      g_assert (distance % ctx->info.bpf == 0);
      distance /= ctx->info.bpf;
      GST_LOG_OBJECT (enc, "%" G_GUINT64_FORMAT " samples past prev_ts %"
          GST_TIME_FORMAT, distance, GST_TIME_ARGS (ts));
      GST_LOG_OBJECT (enc, "%" G_GUINT64_FORMAT " samples past base_ts %"
          GST_TIME_FORMAT, priv->samples, GST_TIME_ARGS (priv->base_ts));
      /* when draining adapter might be empty and no ts to offer */
      if (GST_CLOCK_TIME_IS_VALID (ts) && ts != priv->base_ts) {
        GstClockTimeDiff diff;
        GstClockTime old_ts, next_ts;

        /* passed into another buffer;
         * mild check for discontinuity and only mark if so */
        next_ts = ts +
            gst_util_uint64_scale (distance, GST_SECOND, ctx->info.rate);
        old_ts = priv->base_ts +
            gst_util_uint64_scale (priv->samples, GST_SECOND, ctx->info.rate);
        diff = GST_CLOCK_DIFF (next_ts, old_ts);
        GST_LOG_OBJECT (enc, "ts diff %d ms", (gint) (diff / GST_MSECOND));
        /* only mark discontinuity if beyond tolerance */
        if (G_UNLIKELY (diff < -enc->priv->tolerance ||
                diff > enc->priv->tolerance)) {
          GST_DEBUG_OBJECT (enc, "marked discont");
          priv->discont = TRUE;
        }
        if (diff > GST_SECOND / ctx->info.rate / 2 ||
            diff < -GST_SECOND / ctx->info.rate / 2) {
          GST_LOG_OBJECT (enc, "new upstream ts %" GST_TIME_FORMAT
              " at distance %" G_GUINT64_FORMAT, GST_TIME_ARGS (ts), distance);
          /* re-sync to upstream ts */
          priv->base_ts = ts;
          priv->samples = distance;
        } else {
          GST_LOG_OBJECT (enc, "new upstream ts only introduces jitter");
        }
      }
    }
    /* advance sample view */
    if (G_UNLIKELY (samples * ctx->info.bpf > priv->offset)) {
      if (G_LIKELY (!priv->force)) {
        /* no way we can let this pass */
        g_assert_not_reached ();
        /* really no way */
        goto overflow;
      } else {
        priv->offset = 0;
        if (samples * ctx->info.bpf >= gst_adapter_available (priv->adapter))
          gst_adapter_clear (priv->adapter);
        else
          gst_adapter_flush (priv->adapter, samples * ctx->info.bpf);
      }
    } else {
      gst_adapter_flush (priv->adapter, samples * ctx->info.bpf);
      priv->offset -= samples * ctx->info.bpf;
      /* avoid subsequent stray prev_ts */
      if (G_UNLIKELY (gst_adapter_available (priv->adapter) == 0))
        gst_adapter_clear (priv->adapter);
    }
    /* sample count advanced below after buffer handling */
  }

  /* collect output */
  if (G_LIKELY (buf)) {
    gsize size;

    size = gst_buffer_get_size (buf);

    GST_LOG_OBJECT (enc, "taking %" G_GSIZE_FORMAT " bytes for output", size);
    buf = gst_buffer_make_writable (buf);

    /* decorate */
    if (G_LIKELY (GST_CLOCK_TIME_IS_VALID (priv->base_ts))) {
      /* FIXME ? lookahead could lead to weird ts and duration ?
       * (particularly if not in perfect mode) */
      /* mind sample rounding and produce perfect output */
      GST_BUFFER_TIMESTAMP (buf) = priv->base_ts +
          gst_util_uint64_scale (priv->samples - ctx->lookahead, GST_SECOND,
          ctx->info.rate);
      GST_DEBUG_OBJECT (enc, "out samples %d", samples);
      if (G_LIKELY (samples > 0)) {
        priv->samples += samples;
        GST_BUFFER_DURATION (buf) = priv->base_ts +
            gst_util_uint64_scale (priv->samples - ctx->lookahead, GST_SECOND,
            ctx->info.rate) - GST_BUFFER_TIMESTAMP (buf);
        priv->last_duration = GST_BUFFER_DURATION (buf);
      } else {
        /* duration forecast in case of handling remainder;
         * the last one is probably like the previous one ... */
        GST_BUFFER_DURATION (buf) = priv->last_duration;
      }
      if (priv->base_gp >= 0) {
        /* pamper oggmux */
        /* FIXME: in longer run, muxer should take care of this ... */
        /* offset_end = granulepos for ogg muxer */
        GST_BUFFER_OFFSET_END (buf) = priv->base_gp + priv->samples -
            enc->priv->ctx.lookahead;
        /* offset = timestamp corresponding to granulepos for ogg muxer */
        GST_BUFFER_OFFSET (buf) =
            GST_FRAMES_TO_CLOCK_TIME (GST_BUFFER_OFFSET_END (buf),
            ctx->info.rate);
      } else {
        GST_BUFFER_OFFSET (buf) = priv->bytes_out;
        GST_BUFFER_OFFSET_END (buf) = priv->bytes_out + size;
      }
    }

    priv->bytes_out += size;

    if (G_UNLIKELY (priv->discont)) {
      GST_LOG_OBJECT (enc, "marking discont");
      GST_BUFFER_FLAG_SET (buf, GST_BUFFER_FLAG_DISCONT);
      priv->discont = FALSE;
    }

    if (klass->pre_push) {
      /* last chance for subclass to do some dirty stuff */
      ret = klass->pre_push (enc, &buf);
      if (ret != GST_FLOW_OK || !buf) {
        GST_DEBUG_OBJECT (enc, "subclass returned %s, buf %p",
            gst_flow_get_name (ret), buf);
        if (buf)
          gst_buffer_unref (buf);
        goto exit;
      }
    }

    GST_LOG_OBJECT (enc,
        "pushing buffer of size %" G_GSIZE_FORMAT " with ts %" GST_TIME_FORMAT
        ", duration %" GST_TIME_FORMAT, size,
        GST_TIME_ARGS (GST_BUFFER_TIMESTAMP (buf)),
        GST_TIME_ARGS (GST_BUFFER_DURATION (buf)));

    ret = gst_pad_push (enc->srcpad, buf);
    GST_LOG_OBJECT (enc, "buffer pushed: %s", gst_flow_get_name (ret));
  } else {
    /* merely advance samples, most work for that already done above */
    priv->samples += samples;
  }

exit:
  GST_AUDIO_ENCODER_STREAM_UNLOCK (enc);

  return ret;

  /* ERRORS */
no_caps:
  {
    GST_ELEMENT_ERROR (enc, STREAM, ENCODE, ("no caps set"), (NULL));
    return GST_FLOW_ERROR;
  }
overflow:
  {
    GST_ELEMENT_ERROR (enc, STREAM, ENCODE,
        ("received more encoded samples %d than provided %d",
            samples, priv->offset / ctx->info.bpf), (NULL));
    if (buf)
      gst_buffer_unref (buf);
    ret = GST_FLOW_ERROR;
    goto exit;
  }
}

 /* adapter tracking idea:
  * - start of adapter corresponds with what has already been encoded
  * (i.e. really returned by encoder subclass)
  * - start + offset is what needs to be fed to subclass next */
static GstFlowReturn
gst_audio_encoder_push_buffers (GstAudioEncoder * enc, gboolean force)
{
  GstAudioEncoderClass *klass;
  GstAudioEncoderPrivate *priv;
  GstAudioEncoderContext *ctx;
  gint av, need;
  GstBuffer *buf;
  GstFlowReturn ret = GST_FLOW_OK;

  klass = GST_AUDIO_ENCODER_GET_CLASS (enc);

  g_return_val_if_fail (klass->handle_frame != NULL, GST_FLOW_ERROR);

  priv = enc->priv;
  ctx = &enc->priv->ctx;

  while (ret == GST_FLOW_OK) {

    buf = NULL;
    av = gst_adapter_available (priv->adapter);

    g_assert (priv->offset <= av);
    av -= priv->offset;

    need =
        ctx->frame_samples_min >
        0 ? ctx->frame_samples_min * ctx->info.bpf : av;
    GST_LOG_OBJECT (enc, "available: %d, needed: %d, force: %d", av, need,
        force);

    if ((need > av) || !av) {
      if (G_UNLIKELY (force)) {
        priv->force = TRUE;
        need = av;
      } else {
        break;
      }
    } else {
      priv->force = FALSE;
    }

    if (ctx->frame_samples_max > 0)
      need = MIN (av, ctx->frame_samples_max * ctx->info.bpf);

    if (ctx->frame_samples_min == ctx->frame_samples_max) {
      /* if we have some extra metadata,
       * provide for integer multiple of frames to allow for better granularity
       * of processing */
      if (ctx->frame_samples_min > 0 && need) {
        if (ctx->frame_max > 1)
          need = need * MIN ((av / need), ctx->frame_max);
        else if (ctx->frame_max == 0)
          need = need * (av / need);
      }
    }

    priv->got_data = FALSE;
    if (G_LIKELY (need)) {
      const guint8 *data;

      data = gst_adapter_map (priv->adapter, priv->offset + need);
      buf =
          gst_buffer_new_wrapped_full (GST_MEMORY_FLAG_READONLY,
          (gpointer) data, priv->offset + need, priv->offset, need, NULL, NULL);
    } else if (!priv->drainable) {
      GST_DEBUG_OBJECT (enc, "non-drainable and no more data");
      goto finish;
    }

    GST_LOG_OBJECT (enc, "providing subclass with %d bytes at offset %d",
        need, priv->offset);

    /* mark this already as consumed,
     * which it should be when subclass gives us data in exchange for samples */
    priv->offset += need;
    priv->samples_in += need / ctx->info.bpf;

    /* subclass might not want to be bothered with leftover data,
     * so take care of that here if so, otherwise pass along */
    if (G_UNLIKELY (priv->force && priv->hard_min && buf)) {
      GST_DEBUG_OBJECT (enc, "bypassing subclass with leftover");
      ret = gst_audio_encoder_finish_frame (enc, NULL, -1);
    } else {
      ret = klass->handle_frame (enc, buf);
    }

    if (G_LIKELY (buf)) {
      gst_buffer_unref (buf);
      gst_adapter_unmap (priv->adapter);
    }

  finish:
    /* no data to feed, no leftover provided, then bail out */
    if (G_UNLIKELY (!buf && !priv->got_data)) {
      priv->drained = TRUE;
      GST_LOG_OBJECT (enc, "no more data drained from subclass");
      break;
    }
  }

  return ret;
}

static GstFlowReturn
gst_audio_encoder_drain (GstAudioEncoder * enc)
{
  GST_DEBUG_OBJECT (enc, "draining");
  if (enc->priv->drained)
    return GST_FLOW_OK;
  else {
    GST_DEBUG_OBJECT (enc, "... really");
    return gst_audio_encoder_push_buffers (enc, TRUE);
  }
}

static void
gst_audio_encoder_set_base_gp (GstAudioEncoder * enc)
{
  GstClockTime ts;

  if (!enc->priv->granule)
    return;

  /* use running time for granule */
  /* incoming data is clipped, so a valid input should yield a valid output */
  ts = gst_segment_to_running_time (&enc->segment, GST_FORMAT_TIME,
      enc->priv->base_ts);
  if (GST_CLOCK_TIME_IS_VALID (ts)) {
    enc->priv->base_gp =
        GST_CLOCK_TIME_TO_FRAMES (enc->priv->base_ts, enc->priv->ctx.info.rate);
    GST_DEBUG_OBJECT (enc, "new base gp %" G_GINT64_FORMAT, enc->priv->base_gp);
  } else {
    /* should reasonably have a valid base,
     * otherwise start at 0 if we did not already start there earlier */
    if (enc->priv->base_gp < 0) {
      enc->priv->base_gp = 0;
      GST_DEBUG_OBJECT (enc, "new base gp %" G_GINT64_FORMAT,
          enc->priv->base_gp);
    }
  }
}

static GstFlowReturn
gst_audio_encoder_chain (GstPad * pad, GstObject * parent, GstBuffer * buffer)
{
  GstAudioEncoder *enc;
  GstAudioEncoderPrivate *priv;
  GstAudioEncoderContext *ctx;
  GstFlowReturn ret = GST_FLOW_OK;
  gboolean discont;
  gsize size;

  enc = GST_AUDIO_ENCODER (parent);

  priv = enc->priv;
  ctx = &enc->priv->ctx;

  GST_AUDIO_ENCODER_STREAM_LOCK (enc);

  /* should know what is coming by now */
  if (!ctx->info.bpf)
    goto not_negotiated;

  size = gst_buffer_get_size (buffer);

  GST_LOG_OBJECT (enc,
      "received buffer of size %" G_GSIZE_FORMAT " with ts %" GST_TIME_FORMAT
      ", duration %" GST_TIME_FORMAT, size,
      GST_TIME_ARGS (GST_BUFFER_TIMESTAMP (buffer)),
      GST_TIME_ARGS (GST_BUFFER_DURATION (buffer)));

  /* input shoud be whole number of sample frames */
  if (size % ctx->info.bpf)
    goto wrong_buffer;

#ifndef GST_DISABLE_GST_DEBUG
  {
    GstClockTime duration;
    GstClockTimeDiff diff;

    /* verify buffer duration */
    duration = gst_util_uint64_scale (size, GST_SECOND,
        ctx->info.rate * ctx->info.bpf);
    diff = GST_CLOCK_DIFF (duration, GST_BUFFER_DURATION (buffer));
    if (GST_BUFFER_DURATION (buffer) != GST_CLOCK_TIME_NONE &&
        (diff > GST_SECOND / ctx->info.rate / 2 ||
            diff < -GST_SECOND / ctx->info.rate / 2)) {
      GST_DEBUG_OBJECT (enc, "incoming buffer had incorrect duration %"
          GST_TIME_FORMAT ", expected duration %" GST_TIME_FORMAT,
          GST_TIME_ARGS (GST_BUFFER_DURATION (buffer)),
          GST_TIME_ARGS (duration));
    }
  }
#endif

  discont = GST_BUFFER_FLAG_IS_SET (buffer, GST_BUFFER_FLAG_DISCONT);
  if (G_UNLIKELY (discont)) {
    GST_LOG_OBJECT (buffer, "marked discont");
    enc->priv->discont = discont;
  }

  /* clip to segment */
  /* NOTE: slightly painful linking -laudio only for this one ... */
  buffer = gst_audio_buffer_clip (buffer, &enc->segment, ctx->info.rate,
      ctx->info.bpf);
  if (G_UNLIKELY (!buffer)) {
    GST_DEBUG_OBJECT (buffer, "no data after clipping to segment");
    goto done;
  }

  size = gst_buffer_get_size (buffer);

  GST_LOG_OBJECT (enc,
      "buffer after segment clipping has size %" G_GSIZE_FORMAT " with ts %"
      GST_TIME_FORMAT ", duration %" GST_TIME_FORMAT, size,
      GST_TIME_ARGS (GST_BUFFER_TIMESTAMP (buffer)),
      GST_TIME_ARGS (GST_BUFFER_DURATION (buffer)));

  if (!GST_CLOCK_TIME_IS_VALID (priv->base_ts)) {
    priv->base_ts = GST_BUFFER_TIMESTAMP (buffer);
    GST_DEBUG_OBJECT (enc, "new base ts %" GST_TIME_FORMAT,
        GST_TIME_ARGS (priv->base_ts));
    gst_audio_encoder_set_base_gp (enc);
  }

  /* check for continuity;
   * checked elsewhere in non-perfect case */
  if (enc->priv->perfect_ts) {
    GstClockTimeDiff diff = 0;
    GstClockTime next_ts = 0;

    if (GST_BUFFER_TIMESTAMP_IS_VALID (buffer) &&
        GST_CLOCK_TIME_IS_VALID (priv->base_ts)) {
      guint64 samples;

      samples = priv->samples +
          gst_adapter_available (priv->adapter) / ctx->info.bpf;
      next_ts = priv->base_ts +
          gst_util_uint64_scale (samples, GST_SECOND, ctx->info.rate);
      GST_LOG_OBJECT (enc, "buffer is %" G_GUINT64_FORMAT
          " samples past base_ts %" GST_TIME_FORMAT
          ", expected ts %" GST_TIME_FORMAT, samples,
          GST_TIME_ARGS (priv->base_ts), GST_TIME_ARGS (next_ts));
      diff = GST_CLOCK_DIFF (next_ts, GST_BUFFER_TIMESTAMP (buffer));
      GST_LOG_OBJECT (enc, "ts diff %d ms", (gint) (diff / GST_MSECOND));
      /* if within tolerance,
       * discard buffer ts and carry on producing perfect stream,
       * otherwise clip or resync to ts */
      if (G_UNLIKELY (diff < -enc->priv->tolerance ||
              diff > enc->priv->tolerance)) {
        GST_DEBUG_OBJECT (enc, "marked discont");
        discont = TRUE;
      }
    }

    /* do some fancy tweaking in hard resync case */
    if (discont && enc->priv->hard_resync) {
      if (diff < 0) {
        guint64 diff_bytes;

        GST_WARNING_OBJECT (enc, "Buffer is older than expected ts %"
            GST_TIME_FORMAT ".  Clipping buffer", GST_TIME_ARGS (next_ts));

        diff_bytes =
            GST_CLOCK_TIME_TO_FRAMES (-diff, ctx->info.rate) * ctx->info.bpf;
        if (diff_bytes >= size) {
          gst_buffer_unref (buffer);
          goto done;
        }
        buffer = gst_buffer_make_writable (buffer);
        gst_buffer_resize (buffer, diff_bytes, size - diff_bytes);

        GST_BUFFER_TIMESTAMP (buffer) += diff;
        /* care even less about duration after this */
      } else {
        /* drain stuff prior to resync */
        gst_audio_encoder_drain (enc);
      }
    }
    if (discont) {
      /* now re-sync ts */
      priv->base_ts += diff;
      gst_audio_encoder_set_base_gp (enc);
      priv->discont |= discont;
    }
  }

  gst_adapter_push (enc->priv->adapter, buffer);
  /* new stuff, so we can push subclass again */
  enc->priv->drained = FALSE;

  ret = gst_audio_encoder_push_buffers (enc, FALSE);

done:
  GST_LOG_OBJECT (enc, "chain leaving");

  GST_AUDIO_ENCODER_STREAM_UNLOCK (enc);

  return ret;

  /* ERRORS */
not_negotiated:
  {
    GST_ELEMENT_ERROR (enc, CORE, NEGOTIATION, (NULL),
        ("encoder not initialized"));
    gst_buffer_unref (buffer);
    ret = GST_FLOW_NOT_NEGOTIATED;
    goto done;
  }
wrong_buffer:
  {
    GST_ELEMENT_ERROR (enc, STREAM, ENCODE, (NULL),
        ("buffer size %" G_GSIZE_FORMAT " not a multiple of %d",
            gst_buffer_get_size (buffer), ctx->info.bpf));
    gst_buffer_unref (buffer);
    ret = GST_FLOW_ERROR;
    goto done;
  }
}

static gboolean
audio_info_is_equal (GstAudioInfo * from, GstAudioInfo * to)
{
  if (from == to)
    return TRUE;
  if (from->finfo == NULL || to->finfo == NULL)
    return FALSE;
  if (GST_AUDIO_INFO_FORMAT (from) != GST_AUDIO_INFO_FORMAT (to))
    return FALSE;
  if (GST_AUDIO_INFO_RATE (from) != GST_AUDIO_INFO_RATE (to))
    return FALSE;
  if (GST_AUDIO_INFO_CHANNELS (from) != GST_AUDIO_INFO_CHANNELS (to))
    return FALSE;
  if (GST_AUDIO_INFO_CHANNELS (from) > 64)
    return TRUE;
  return memcmp (from->position, to->position,
      GST_AUDIO_INFO_CHANNELS (from) * sizeof (to->position[0]));
}

static gboolean
gst_audio_encoder_sink_setcaps (GstAudioEncoder * enc, GstCaps * caps)
{
  GstAudioEncoderClass *klass;
  GstAudioEncoderContext *ctx;
  GstAudioInfo state;
  gboolean res = TRUE, changed = FALSE;
  guint old_rate;

  klass = GST_AUDIO_ENCODER_GET_CLASS (enc);

  /* subclass must do something here ... */
  g_return_val_if_fail (klass->set_format != NULL, FALSE);

  ctx = &enc->priv->ctx;

  GST_AUDIO_ENCODER_STREAM_LOCK (enc);

  GST_DEBUG_OBJECT (enc, "caps: %" GST_PTR_FORMAT, caps);

  if (!gst_caps_is_fixed (caps))
    goto refuse_caps;

  /* adjust ts tracking to new sample rate */
  old_rate = GST_AUDIO_INFO_RATE (&ctx->info);
  if (GST_CLOCK_TIME_IS_VALID (enc->priv->base_ts) && old_rate) {
    enc->priv->base_ts +=
        GST_FRAMES_TO_CLOCK_TIME (enc->priv->samples, old_rate);
    enc->priv->samples = 0;
  }

  if (!gst_audio_info_from_caps (&state, caps))
    goto refuse_caps;

  changed = !audio_info_is_equal (&state, &ctx->info);

  if (changed) {
    GstClockTime old_min_latency;
    GstClockTime old_max_latency;

    /* drain any pending old data stuff */
    gst_audio_encoder_drain (enc);

    /* context defaults */
    enc->priv->ctx.frame_samples_min = 0;
    enc->priv->ctx.frame_samples_max = 0;
    enc->priv->ctx.frame_max = 0;
    enc->priv->ctx.lookahead = 0;

    /* element might report latency */
    GST_OBJECT_LOCK (enc);
    old_min_latency = ctx->min_latency;
    old_max_latency = ctx->max_latency;
    GST_OBJECT_UNLOCK (enc);

    if (klass->set_format)
      res = klass->set_format (enc, &state);

    if (res)
      ctx->info = state;

    /* invalidate state to ensure no casual carrying on */
    if (!res) {
      GST_DEBUG_OBJECT (enc, "subclass did not accept format");
      gst_audio_info_init (&state);
      goto exit;
    }

    /* notify if new latency */
    GST_OBJECT_LOCK (enc);
    if ((ctx->min_latency > 0 && ctx->min_latency != old_min_latency) ||
        (ctx->max_latency > 0 && ctx->max_latency != old_max_latency)) {
      GST_OBJECT_UNLOCK (enc);
      /* post latency message on the bus */
      gst_element_post_message (GST_ELEMENT (enc),
          gst_message_new_latency (GST_OBJECT (enc)));
      GST_OBJECT_LOCK (enc);
    }
    GST_OBJECT_UNLOCK (enc);
  } else {
    GST_DEBUG_OBJECT (enc, "new audio format identical to configured format");
  }

exit:

  GST_AUDIO_ENCODER_STREAM_UNLOCK (enc);

  return res;

  /* ERRORS */
refuse_caps:
  {
    GST_WARNING_OBJECT (enc, "rejected caps %" GST_PTR_FORMAT, caps);
    goto exit;
  }
}


/**
 * gst_audio_encoder_proxy_getcaps:
 * @enc: a #GstAudioEncoder
 * @caps: initial caps
 *
 * Returns caps that express @caps (or sink template caps if @caps == NULL)
 * restricted to channel/rate combinations supported by downstream elements
 * (e.g. muxers).
 *
 * Returns: a #GstCaps owned by caller
 *
 * Since: 0.10.36
 */
GstCaps *
gst_audio_encoder_proxy_getcaps (GstAudioEncoder * enc, GstCaps * caps)
{
  GstCaps *templ_caps = NULL;
  GstCaps *allowed = NULL;
  GstCaps *fcaps, *filter_caps;
  gint i, j;

  /* we want to be able to communicate to upstream elements like audioconvert
   * and audioresample any rate/channel restrictions downstream (e.g. muxer
   * only accepting certain sample rates) */
  templ_caps =
      caps ? gst_caps_ref (caps) : gst_pad_get_pad_template_caps (enc->sinkpad);
  allowed = gst_pad_get_allowed_caps (enc->srcpad);
  if (!allowed || gst_caps_is_empty (allowed) || gst_caps_is_any (allowed)) {
    fcaps = gst_caps_copy (templ_caps);
    goto done;
  }

  GST_LOG_OBJECT (enc, "template caps %" GST_PTR_FORMAT, templ_caps);
  GST_LOG_OBJECT (enc, "allowed caps %" GST_PTR_FORMAT, allowed);

  filter_caps = gst_caps_new_empty ();

  for (i = 0; i < gst_caps_get_size (templ_caps); i++) {
    GQuark q_name;

    q_name = gst_structure_get_name_id (gst_caps_get_structure (templ_caps, i));

    /* pick rate + channel fields from allowed caps */
    for (j = 0; j < gst_caps_get_size (allowed); j++) {
      const GstStructure *allowed_s = gst_caps_get_structure (allowed, j);
      const GValue *val;
      GstStructure *s;

      s = gst_structure_new_id_empty (q_name);
      if ((val = gst_structure_get_value (allowed_s, "rate")))
        gst_structure_set_value (s, "rate", val);
      if ((val = gst_structure_get_value (allowed_s, "channels")))
        gst_structure_set_value (s, "channels", val);
      /* following might also make sense for some encoded formats,
       * e.g. wavpack */
      if ((val = gst_structure_get_value (allowed_s, "channel-mask")))
        gst_structure_set_value (s, "channel-mask", val);

      filter_caps = gst_caps_merge_structure (filter_caps, s);
    }
  }

  fcaps = gst_caps_intersect (filter_caps, templ_caps);
  gst_caps_unref (filter_caps);

done:
  gst_caps_replace (&templ_caps, NULL);
  gst_caps_replace (&allowed, NULL);

  GST_LOG_OBJECT (enc, "proxy caps %" GST_PTR_FORMAT, fcaps);

  return fcaps;
}

static GstCaps *
gst_audio_encoder_getcaps_default (GstAudioEncoder * enc, GstCaps * filter)
{
  GstCaps *caps;

  caps = gst_audio_encoder_proxy_getcaps (enc, NULL);
  GST_LOG_OBJECT (enc, "returning caps %" GST_PTR_FORMAT, caps);

  return caps;
}

static gboolean
gst_audio_encoder_sink_event_default (GstAudioEncoder * enc, GstEvent * event)
{
  GstAudioEncoderClass *klass;
  gboolean res;

  klass = GST_AUDIO_ENCODER_GET_CLASS (enc);

  switch (GST_EVENT_TYPE (event)) {
    case GST_EVENT_SEGMENT:
    {
      GstSegment seg;

      gst_event_copy_segment (event, &seg);

      if (seg.format == GST_FORMAT_TIME) {
        GST_DEBUG_OBJECT (enc, "received TIME SEGMENT %" GST_SEGMENT_FORMAT,
            &seg);
      } else {
        GST_DEBUG_OBJECT (enc, "received SEGMENT %" GST_SEGMENT_FORMAT, &seg);
        GST_DEBUG_OBJECT (enc, "unsupported format; ignoring");
        res = TRUE;
        break;
      }

      GST_AUDIO_ENCODER_STREAM_LOCK (enc);
      /* finish current segment */
      gst_audio_encoder_drain (enc);
      /* reset partially for new segment */
      gst_audio_encoder_reset (enc, FALSE);
      /* and follow along with segment */
      enc->segment = seg;

      enc->priv->pending_events =
          g_list_append (enc->priv->pending_events, event);
      GST_AUDIO_ENCODER_STREAM_UNLOCK (enc);

      res = TRUE;
      break;
    }

    case GST_EVENT_FLUSH_START:
      res = gst_pad_push_event (enc->srcpad, event);
      break;

    case GST_EVENT_FLUSH_STOP:
      GST_AUDIO_ENCODER_STREAM_LOCK (enc);
      /* discard any pending stuff */
      /* TODO route through drain ?? */
      if (!enc->priv->drained && klass->flush)
        klass->flush (enc);
      /* and get (re)set for the sequel */
      gst_audio_encoder_reset (enc, FALSE);

      g_list_foreach (enc->priv->pending_events, (GFunc) gst_event_unref, NULL);
      g_list_free (enc->priv->pending_events);
      enc->priv->pending_events = NULL;
      GST_AUDIO_ENCODER_STREAM_UNLOCK (enc);

      res = gst_pad_push_event (enc->srcpad, event);
      break;

    case GST_EVENT_EOS:
      GST_AUDIO_ENCODER_STREAM_LOCK (enc);
      gst_audio_encoder_drain (enc);
      GST_AUDIO_ENCODER_STREAM_UNLOCK (enc);

      /* forward immediately because no buffer or serialized event
       * will come after EOS and nothing could trigger another
       * _finish_frame() call. */
      res = gst_pad_push_event (enc->srcpad, event);
      break;

    case GST_EVENT_TAG:
    {
      GstTagList *tags;

      gst_event_parse_tag (event, &tags);
      tags = gst_tag_list_copy (tags);
      gst_event_unref (event);

      /* FIXME: make generic based on GST_TAG_FLAG_ENCODED */
      gst_tag_list_remove_tag (tags, GST_TAG_CODEC);
      gst_tag_list_remove_tag (tags, GST_TAG_AUDIO_CODEC);
      gst_tag_list_remove_tag (tags, GST_TAG_VIDEO_CODEC);
      gst_tag_list_remove_tag (tags, GST_TAG_SUBTITLE_CODEC);
      gst_tag_list_remove_tag (tags, GST_TAG_CONTAINER_FORMAT);
      gst_tag_list_remove_tag (tags, GST_TAG_BITRATE);
      gst_tag_list_remove_tag (tags, GST_TAG_NOMINAL_BITRATE);
      gst_tag_list_remove_tag (tags, GST_TAG_MAXIMUM_BITRATE);
      gst_tag_list_remove_tag (tags, GST_TAG_MINIMUM_BITRATE);
      gst_tag_list_remove_tag (tags, GST_TAG_ENCODER);
      gst_tag_list_remove_tag (tags, GST_TAG_ENCODER_VERSION);
      event = gst_event_new_tag (tags);

      GST_AUDIO_ENCODER_STREAM_LOCK (enc);
      enc->priv->pending_events =
          g_list_append (enc->priv->pending_events, event);
      GST_AUDIO_ENCODER_STREAM_UNLOCK (enc);
      res = TRUE;
      break;
    }

    case GST_EVENT_CAPS:
    {
      GstCaps *caps;

      gst_event_parse_caps (event, &caps);
      res = gst_audio_encoder_sink_setcaps (enc, caps);
      gst_event_unref (event);
      break;
    }

    default:
      /* Forward non-serialized events immediately. */
      if (!GST_EVENT_IS_SERIALIZED (event)) {
        res =
            gst_pad_event_default (enc->sinkpad, GST_OBJECT_CAST (enc), event);
      } else {
        GST_AUDIO_ENCODER_STREAM_LOCK (enc);
        enc->priv->pending_events =
            g_list_append (enc->priv->pending_events, event);
        GST_AUDIO_ENCODER_STREAM_UNLOCK (enc);
        res = TRUE;
      }
      break;
  }
  return res;
}

static gboolean
gst_audio_encoder_sink_event (GstPad * pad, GstObject * parent,
    GstEvent * event)
{
  GstAudioEncoder *enc;
  GstAudioEncoderClass *klass;
  gboolean ret;

  enc = GST_AUDIO_ENCODER (parent);
  klass = GST_AUDIO_ENCODER_GET_CLASS (enc);

  GST_DEBUG_OBJECT (enc, "received event %d, %s", GST_EVENT_TYPE (event),
      GST_EVENT_TYPE_NAME (event));

  if (klass->event)
    ret = klass->event (enc, event);
  else {
    gst_event_unref (event);
    ret = FALSE;
  }

  GST_DEBUG_OBJECT (enc, "event result %d", ret);

  return ret;
}

static gboolean
gst_audio_encoder_sink_query (GstPad * pad, GstObject * parent,
    GstQuery * query)
{
  gboolean res = FALSE;
  GstAudioEncoder *enc;

  enc = GST_AUDIO_ENCODER (parent);

  switch (GST_QUERY_TYPE (query)) {
    case GST_QUERY_FORMATS:
    {
      gst_query_set_formats (query, 3,
          GST_FORMAT_TIME, GST_FORMAT_BYTES, GST_FORMAT_DEFAULT);
      res = TRUE;
      break;
    }
    case GST_QUERY_CONVERT:
    {
      GstFormat src_fmt, dest_fmt;
      gint64 src_val, dest_val;

      gst_query_parse_convert (query, &src_fmt, &src_val, &dest_fmt, &dest_val);
      if (!(res = gst_audio_info_convert (&enc->priv->ctx.info,
                  src_fmt, src_val, dest_fmt, &dest_val)))
        goto error;
      gst_query_set_convert (query, src_fmt, src_val, dest_fmt, dest_val);
      res = TRUE;
      break;
    }
    case GST_QUERY_CAPS:
    {
      GstCaps *filter, *caps;
      GstAudioEncoderClass *klass;

      gst_query_parse_caps (query, &filter);

      klass = GST_AUDIO_ENCODER_GET_CLASS (enc);
      if (klass->getcaps) {
        caps = klass->getcaps (enc, filter);
        gst_query_set_caps_result (query, caps);
        gst_caps_unref (caps);
        res = TRUE;
      }
      break;
    }
    default:
      res = gst_pad_query_default (pad, parent, query);
      break;
  }

error:
  return res;
}

/*
 * gst_audio_encoded_audio_convert:
 * @fmt: audio format of the encoded audio
 * @bytes: number of encoded bytes
 * @samples: number of encoded samples
 * @src_format: source format
 * @src_value: source value
 * @dest_format: destination format
 * @dest_value: destination format
 *
 * Helper function to convert @src_value in @src_format to @dest_value in
 * @dest_format for encoded audio data.  Conversion is possible between
 * BYTE and TIME format by using estimated bitrate based on
 * @samples and @bytes (and @fmt).
 *
 * Since: 0.10.36
 */
/* FIXME: make gst_audio_encoded_audio_convert() public? */
static gboolean
gst_audio_encoded_audio_convert (GstAudioInfo * fmt,
    gint64 bytes, gint64 samples, GstFormat src_format,
    gint64 src_value, GstFormat * dest_format, gint64 * dest_value)
{
  gboolean res = FALSE;

  g_return_val_if_fail (dest_format != NULL, FALSE);
  g_return_val_if_fail (dest_value != NULL, FALSE);

  if (G_UNLIKELY (src_format == *dest_format || src_value == 0 ||
          src_value == -1)) {
    if (dest_value)
      *dest_value = src_value;
    return TRUE;
  }

  if (samples == 0 || bytes == 0 || fmt->rate == 0) {
    GST_DEBUG ("not enough metadata yet to convert");
    goto exit;
  }

  bytes *= fmt->rate;

  switch (src_format) {
    case GST_FORMAT_BYTES:
      switch (*dest_format) {
        case GST_FORMAT_TIME:
          *dest_value = gst_util_uint64_scale (src_value,
              GST_SECOND * samples, bytes);
          res = TRUE;
          break;
        default:
          res = FALSE;
      }
      break;
    case GST_FORMAT_TIME:
      switch (*dest_format) {
        case GST_FORMAT_BYTES:
          *dest_value = gst_util_uint64_scale (src_value, bytes,
              samples * GST_SECOND);
          res = TRUE;
          break;
        default:
          res = FALSE;
      }
      break;
    default:
      res = FALSE;
  }

exit:
  return res;
}

/* FIXME ? are any of these queries (other than latency) an encoder's business
 * also, the conversion stuff might seem to make sense, but seems to not mind
 * segment stuff etc at all
 * Supposedly that's backward compatibility ... */
static gboolean
gst_audio_encoder_src_query (GstPad * pad, GstObject * parent, GstQuery * query)
{
  GstAudioEncoder *enc;
  gboolean res = FALSE;

  enc = GST_AUDIO_ENCODER (parent);

  GST_LOG_OBJECT (enc, "handling query: %" GST_PTR_FORMAT, query);

  switch (GST_QUERY_TYPE (query)) {
    case GST_QUERY_POSITION:
    {
      GstFormat fmt, req_fmt;
      gint64 pos, val;

      if ((res = gst_pad_peer_query (enc->sinkpad, query))) {
        GST_LOG_OBJECT (enc, "returning peer response");
        break;
      }

      gst_query_parse_position (query, &req_fmt, NULL);
      fmt = GST_FORMAT_TIME;
      if (!(res = gst_pad_peer_query_position (enc->sinkpad, fmt, &pos)))
        break;

      if ((res =
              gst_pad_peer_query_convert (enc->sinkpad, fmt, pos, req_fmt,
                  &val))) {
        gst_query_set_position (query, req_fmt, val);
      }
      break;
    }
    case GST_QUERY_DURATION:
    {
      GstFormat fmt, req_fmt;
      gint64 dur, val;

      if ((res = gst_pad_peer_query (enc->sinkpad, query))) {
        GST_LOG_OBJECT (enc, "returning peer response");
        break;
      }

      gst_query_parse_duration (query, &req_fmt, NULL);
      fmt = GST_FORMAT_TIME;
      if (!(res = gst_pad_peer_query_duration (enc->sinkpad, fmt, &dur)))
        break;

      if ((res =
              gst_pad_peer_query_convert (enc->sinkpad, fmt, dur, req_fmt,
                  &val))) {
        gst_query_set_duration (query, req_fmt, val);
      }
      break;
    }
    case GST_QUERY_FORMATS:
    {
      gst_query_set_formats (query, 2, GST_FORMAT_TIME, GST_FORMAT_BYTES);
      res = TRUE;
      break;
    }
    case GST_QUERY_CONVERT:
    {
      GstFormat src_fmt, dest_fmt;
      gint64 src_val, dest_val;

      gst_query_parse_convert (query, &src_fmt, &src_val, &dest_fmt, &dest_val);
      if (!(res = gst_audio_encoded_audio_convert (&enc->priv->ctx.info,
                  enc->priv->bytes_out, enc->priv->samples_in, src_fmt, src_val,
                  &dest_fmt, &dest_val)))
        break;
      gst_query_set_convert (query, src_fmt, src_val, dest_fmt, dest_val);
      break;
    }
    case GST_QUERY_LATENCY:
    {
      if ((res = gst_pad_peer_query (enc->sinkpad, query))) {
        gboolean live;
        GstClockTime min_latency, max_latency;

        gst_query_parse_latency (query, &live, &min_latency, &max_latency);
        GST_DEBUG_OBJECT (enc, "Peer latency: live %d, min %"
            GST_TIME_FORMAT " max %" GST_TIME_FORMAT, live,
            GST_TIME_ARGS (min_latency), GST_TIME_ARGS (max_latency));

        GST_OBJECT_LOCK (enc);
        /* add our latency */
        if (min_latency != -1)
          min_latency += enc->priv->ctx.min_latency;
        if (max_latency != -1)
          max_latency += enc->priv->ctx.max_latency;
        GST_OBJECT_UNLOCK (enc);

        gst_query_set_latency (query, live, min_latency, max_latency);
      }
      break;
    }
    default:
      res = gst_pad_query_default (pad, parent, query);
      break;
  }

  return res;
}

static void
gst_audio_encoder_set_property (GObject * object, guint prop_id,
    const GValue * value, GParamSpec * pspec)
{
  GstAudioEncoder *enc;

  enc = GST_AUDIO_ENCODER (object);

  switch (prop_id) {
    case PROP_PERFECT_TS:
      if (enc->priv->granule && !g_value_get_boolean (value))
        GST_WARNING_OBJECT (enc, "perfect-timestamp can not be set FALSE "
            "while granule handling is enabled");
      else
        enc->priv->perfect_ts = g_value_get_boolean (value);
      break;
    case PROP_HARD_RESYNC:
      enc->priv->hard_resync = g_value_get_boolean (value);
      break;
    case PROP_TOLERANCE:
      enc->priv->tolerance = g_value_get_int64 (value);
      break;
    default:
      G_OBJECT_WARN_INVALID_PROPERTY_ID (object, prop_id, pspec);
      break;
  }
}

static void
gst_audio_encoder_get_property (GObject * object, guint prop_id,
    GValue * value, GParamSpec * pspec)
{
  GstAudioEncoder *enc;

  enc = GST_AUDIO_ENCODER (object);

  switch (prop_id) {
    case PROP_PERFECT_TS:
      g_value_set_boolean (value, enc->priv->perfect_ts);
      break;
    case PROP_GRANULE:
      g_value_set_boolean (value, enc->priv->granule);
      break;
    case PROP_HARD_RESYNC:
      g_value_set_boolean (value, enc->priv->hard_resync);
      break;
    case PROP_TOLERANCE:
      g_value_set_int64 (value, enc->priv->tolerance);
      break;
    default:
      G_OBJECT_WARN_INVALID_PROPERTY_ID (object, prop_id, pspec);
      break;
  }
}

static gboolean
gst_audio_encoder_activate (GstAudioEncoder * enc, gboolean active)
{
  GstAudioEncoderClass *klass;
  gboolean result = FALSE;

  klass = GST_AUDIO_ENCODER_GET_CLASS (enc);

  g_return_val_if_fail (!enc->priv->granule || enc->priv->perfect_ts, FALSE);

  GST_DEBUG_OBJECT (enc, "activate %d", active);

  if (active) {

    if (enc->priv->tags)
      gst_tag_list_free (enc->priv->tags);
    enc->priv->tags = gst_tag_list_new_empty ();

    if (!enc->priv->active && klass->start)
      result = klass->start (enc);
  } else {
    /* We must make sure streaming has finished before resetting things
     * and calling the ::stop vfunc */
    GST_PAD_STREAM_LOCK (enc->sinkpad);
    GST_PAD_STREAM_UNLOCK (enc->sinkpad);

    if (enc->priv->active && klass->stop)
      result = klass->stop (enc);

    /* clean up */
    gst_audio_encoder_reset (enc, TRUE);
  }
  GST_DEBUG_OBJECT (enc, "activate return: %d", result);
  return result;
}


static gboolean
gst_audio_encoder_sink_activate_mode (GstPad * pad, GstObject * parent,
    GstPadMode mode, gboolean active)
{
  gboolean result = TRUE;
  GstAudioEncoder *enc;

  enc = GST_AUDIO_ENCODER (parent);

  GST_DEBUG_OBJECT (enc, "sink activate push %d", active);

  result = gst_audio_encoder_activate (enc, active);

  if (result)
    enc->priv->active = active;

  GST_DEBUG_OBJECT (enc, "sink activate push return: %d", result);

  return result;
}

/**
 * gst_audio_encoder_get_audio_info:
 * @enc: a #GstAudioEncoder
 *
 * Returns: a #GstAudioInfo describing the input audio format
 *
 * Since: 0.10.36
 */
GstAudioInfo *
gst_audio_encoder_get_audio_info (GstAudioEncoder * enc)
{
  g_return_val_if_fail (GST_IS_AUDIO_ENCODER (enc), NULL);

  return &enc->priv->ctx.info;
}

/**
 * gst_audio_encoder_set_frame_samples_min:
 * @enc: a #GstAudioEncoder
 * @num: number of samples per frame
 *
 * Sets number of samples (per channel) subclass needs to be handed,
 * at least or will be handed all available if 0.
 *
 * If an exact number of samples is required, gst_audio_encoder_set_frame_samples_max()
 * must be called with the same number.
 *
 * Since: 0.10.36
 */
void
gst_audio_encoder_set_frame_samples_min (GstAudioEncoder * enc, gint num)
{
  g_return_if_fail (GST_IS_AUDIO_ENCODER (enc));

  enc->priv->ctx.frame_samples_min = num;
}

/**
 * gst_audio_encoder_get_frame_samples_min:
 * @enc: a #GstAudioEncoder
 *
 * Returns: currently minimum requested samples per frame
 *
 * Since: 0.10.36
 */
gint
gst_audio_encoder_get_frame_samples_min (GstAudioEncoder * enc)
{
  g_return_val_if_fail (GST_IS_AUDIO_ENCODER (enc), 0);

  return enc->priv->ctx.frame_samples_min;
}

/**
 * gst_audio_encoder_set_frame_samples_max:
 * @enc: a #GstAudioEncoder
 * @num: number of samples per frame
 *
 * Sets number of samples (per channel) subclass needs to be handed,
 * at most or will be handed all available if 0.
 *
 * If an exact number of samples is required, gst_audio_encoder_set_frame_samples_min()
 * must be called with the same number.
 *
 * Since: 0.10.36
 */
void
gst_audio_encoder_set_frame_samples_max (GstAudioEncoder * enc, gint num)
{
  g_return_if_fail (GST_IS_AUDIO_ENCODER (enc));

  enc->priv->ctx.frame_samples_max = num;
}

/**
 * gst_audio_encoder_get_frame_samples_min:
 * @enc: a #GstAudioEncoder
 *
 * Returns: currently maximum requested samples per frame
 *
 * Since: 0.10.36
 */
gint
gst_audio_encoder_get_frame_samples_max (GstAudioEncoder * enc)
{
  g_return_val_if_fail (GST_IS_AUDIO_ENCODER (enc), 0);

  return enc->priv->ctx.frame_samples_max;
}

/**
 * gst_audio_encoder_set_frame_max:
 * @enc: a #GstAudioEncoder
 * @num: number of frames
 *
 * Sets max number of frames accepted at once (assumed minimally 1).
 * Requires @frame_samples_min and @frame_samples_max to be the equal.
 *
 * Since: 0.10.36
 */
void
gst_audio_encoder_set_frame_max (GstAudioEncoder * enc, gint num)
{
  g_return_if_fail (GST_IS_AUDIO_ENCODER (enc));

  enc->priv->ctx.frame_max = num;
}

/**
 * gst_audio_encoder_get_frame_max:
 * @enc: a #GstAudioEncoder
 *
 * Returns: currently configured maximum handled frames
 *
 * Since: 0.10.36
 */
gint
gst_audio_encoder_get_frame_max (GstAudioEncoder * enc)
{
  g_return_val_if_fail (GST_IS_AUDIO_ENCODER (enc), 0);

  return enc->priv->ctx.frame_max;
}

/**
 * gst_audio_encoder_set_lookahead:
 * @enc: a #GstAudioEncoder
 * @num: lookahead
 *
 * Sets encoder lookahead (in units of input rate samples)
 *
 * Since: 0.10.36
 */
void
gst_audio_encoder_set_lookahead (GstAudioEncoder * enc, gint num)
{
  g_return_if_fail (GST_IS_AUDIO_ENCODER (enc));

  enc->priv->ctx.lookahead = num;
}

/**
 * gst_audio_encoder_get_lookahead:
 * @enc: a #GstAudioEncoder
 *
 * Returns: currently configured encoder lookahead
 */
gint
gst_audio_encoder_get_lookahead (GstAudioEncoder * enc)
{
  g_return_val_if_fail (GST_IS_AUDIO_ENCODER (enc), 0);

  return enc->priv->ctx.lookahead;
}

/**
 * gst_audio_encoder_set_latency:
 * @enc: a #GstAudioEncoder
 * @min: minimum latency
 * @max: maximum latency
 *
 * Sets encoder latency.
 *
 * Since: 0.10.36
 */
void
gst_audio_encoder_set_latency (GstAudioEncoder * enc,
    GstClockTime min, GstClockTime max)
{
  g_return_if_fail (GST_IS_AUDIO_ENCODER (enc));

  GST_OBJECT_LOCK (enc);
  enc->priv->ctx.min_latency = min;
  enc->priv->ctx.max_latency = max;
  GST_OBJECT_UNLOCK (enc);
}

/**
 * gst_audio_encoder_get_latency:
 * @enc: a #GstAudioEncoder
 * @min: (out) (allow-none): a pointer to storage to hold minimum latency
 * @max: (out) (allow-none): a pointer to storage to hold maximum latency
 *
 * Sets the variables pointed to by @min and @max to the currently configured
 * latency.
 *
 * Since: 0.10.36
 */
void
gst_audio_encoder_get_latency (GstAudioEncoder * enc,
    GstClockTime * min, GstClockTime * max)
{
  g_return_if_fail (GST_IS_AUDIO_ENCODER (enc));

  GST_OBJECT_LOCK (enc);
  if (min)
    *min = enc->priv->ctx.min_latency;
  if (max)
    *max = enc->priv->ctx.max_latency;
  GST_OBJECT_UNLOCK (enc);
}

/**
 * gst_audio_encoder_set_mark_granule:
 * @enc: a #GstAudioEncoder
 * @enabled: new state
 *
 * Enable or disable encoder granule handling.
 *
 * MT safe.
 *
 * Since: 0.10.36
 */
void
gst_audio_encoder_set_mark_granule (GstAudioEncoder * enc, gboolean enabled)
{
  g_return_if_fail (GST_IS_AUDIO_ENCODER (enc));

  GST_LOG_OBJECT (enc, "enabled: %d", enabled);

  GST_OBJECT_LOCK (enc);
  enc->priv->granule = enabled;
  GST_OBJECT_UNLOCK (enc);
}

/**
 * gst_audio_encoder_get_mark_granule:
 * @enc: a #GstAudioEncoder
 *
 * Queries if the encoder will handle granule marking.
 *
 * Returns: TRUE if granule marking is enabled.
 *
 * MT safe.
 *
 * Since: 0.10.36
 */
gboolean
gst_audio_encoder_get_mark_granule (GstAudioEncoder * enc)
{
  gboolean result;

  g_return_val_if_fail (GST_IS_AUDIO_ENCODER (enc), FALSE);

  GST_OBJECT_LOCK (enc);
  result = enc->priv->granule;
  GST_OBJECT_UNLOCK (enc);

  return result;
}

/**
 * gst_audio_encoder_set_perfect_timestamp:
 * @enc: a #GstAudioEncoder
 * @enabled: new state
 *
 * Enable or disable encoder perfect output timestamp preference.
 *
 * MT safe.
 *
 * Since: 0.10.36
 */
void
gst_audio_encoder_set_perfect_timestamp (GstAudioEncoder * enc,
    gboolean enabled)
{
  g_return_if_fail (GST_IS_AUDIO_ENCODER (enc));

  GST_LOG_OBJECT (enc, "enabled: %d", enabled);

  GST_OBJECT_LOCK (enc);
  enc->priv->perfect_ts = enabled;
  GST_OBJECT_UNLOCK (enc);
}

/**
 * gst_audio_encoder_get_perfect_timestamp:
 * @enc: a #GstAudioEncoder
 *
 * Queries encoder perfect timestamp behaviour.
 *
 * Returns: TRUE if perfect timestamp setting enabled.
 *
 * MT safe.
 *
 * Since: 0.10.36
 */
gboolean
gst_audio_encoder_get_perfect_timestamp (GstAudioEncoder * enc)
{
  gboolean result;

  g_return_val_if_fail (GST_IS_AUDIO_ENCODER (enc), FALSE);

  GST_OBJECT_LOCK (enc);
  result = enc->priv->perfect_ts;
  GST_OBJECT_UNLOCK (enc);

  return result;
}

/**
 * gst_audio_encoder_set_hard_sync:
 * @enc: a #GstAudioEncoder
 * @enabled: new state
 *
 * Sets encoder hard resync handling.
 *
 * MT safe.
 *
 * Since: 0.10.36
 */
void
gst_audio_encoder_set_hard_resync (GstAudioEncoder * enc, gboolean enabled)
{
  g_return_if_fail (GST_IS_AUDIO_ENCODER (enc));

  GST_LOG_OBJECT (enc, "enabled: %d", enabled);

  GST_OBJECT_LOCK (enc);
  enc->priv->hard_resync = enabled;
  GST_OBJECT_UNLOCK (enc);
}

/**
 * gst_audio_encoder_get_hard_sync:
 * @enc: a #GstAudioEncoder
 *
 * Queries encoder's hard resync setting.
 *
 * Returns: TRUE if hard resync is enabled.
 *
 * MT safe.
 *
 * Since: 0.10.36
 */
gboolean
gst_audio_encoder_get_hard_resync (GstAudioEncoder * enc)
{
  gboolean result;

  g_return_val_if_fail (GST_IS_AUDIO_ENCODER (enc), FALSE);

  GST_OBJECT_LOCK (enc);
  result = enc->priv->hard_resync;
  GST_OBJECT_UNLOCK (enc);

  return result;
}

/**
 * gst_audio_encoder_set_tolerance:
 * @enc: a #GstAudioEncoder
 * @tolerance: new tolerance
 *
 * Configures encoder audio jitter tolerance threshold.
 *
 * MT safe.
 *
 * Since: 0.10.36
 */
void
gst_audio_encoder_set_tolerance (GstAudioEncoder * enc, gint64 tolerance)
{
  g_return_if_fail (GST_IS_AUDIO_ENCODER (enc));

  GST_OBJECT_LOCK (enc);
  enc->priv->tolerance = tolerance;
  GST_OBJECT_UNLOCK (enc);
}

/**
 * gst_audio_encoder_get_tolerance:
 * @enc: a #GstAudioEncoder
 *
 * Queries current audio jitter tolerance threshold.
 *
 * Returns: encoder audio jitter tolerance threshold.
 *
 * MT safe.
 *
 * Since: 0.10.36
 */
gint64
gst_audio_encoder_get_tolerance (GstAudioEncoder * enc)
{
  gint64 result;

  g_return_val_if_fail (GST_IS_AUDIO_ENCODER (enc), 0);

  GST_OBJECT_LOCK (enc);
  result = enc->priv->tolerance;
  GST_OBJECT_UNLOCK (enc);

  return result;
}

/**
 * gst_audio_encoder_set_hard_min:
 * @enc: a #GstAudioEncoder
 * @enabled: new state
 *
 * Configures encoder hard minimum handling.  If enabled, subclass
 * will never be handed less samples than it configured, which otherwise
 * might occur near end-of-data handling.  Instead, the leftover samples
 * will simply be discarded.
 *
 * MT safe.
 *
 * Since: 0.10.36
 */
void
gst_audio_encoder_set_hard_min (GstAudioEncoder * enc, gboolean enabled)
{
  g_return_if_fail (GST_IS_AUDIO_ENCODER (enc));

  GST_OBJECT_LOCK (enc);
  enc->priv->hard_min = enabled;
  GST_OBJECT_UNLOCK (enc);
}

/**
 * gst_audio_encoder_get_hard_min:
 * @enc: a #GstAudioEncoder
 *
 * Queries encoder hard minimum handling.
 *
 * Returns: TRUE if hard minimum handling is enabled.
 *
 * MT safe.
 *
 * Since: 0.10.36
 */
gboolean
gst_audio_encoder_get_hard_min (GstAudioEncoder * enc)
{
  gboolean result;

  g_return_val_if_fail (GST_IS_AUDIO_ENCODER (enc), 0);

  GST_OBJECT_LOCK (enc);
  result = enc->priv->hard_min;
  GST_OBJECT_UNLOCK (enc);

  return result;
}

/**
 * gst_audio_encoder_set_drainable:
 * @enc: a #GstAudioEncoder
 * @enabled: new state
 *
 * Configures encoder drain handling.  If drainable, subclass might
 * be handed a NULL buffer to have it return any leftover encoded data.
 * Otherwise, it is not considered so capable and will only ever be passed
 * real data.
 *
 * MT safe.
 *
 * Since: 0.10.36
 */
void
gst_audio_encoder_set_drainable (GstAudioEncoder * enc, gboolean enabled)
{
  g_return_if_fail (GST_IS_AUDIO_ENCODER (enc));

  GST_OBJECT_LOCK (enc);
  enc->priv->drainable = enabled;
  GST_OBJECT_UNLOCK (enc);
}

/**
 * gst_audio_encoder_get_drainable:
 * @enc: a #GstAudioEncoder
 *
 * Queries encoder drain handling.
 *
 * Returns: TRUE if drainable handling is enabled.
 *
 * MT safe.
 *
 * Since: 0.10.36
 */
gboolean
gst_audio_encoder_get_drainable (GstAudioEncoder * enc)
{
  gboolean result;

  g_return_val_if_fail (GST_IS_AUDIO_ENCODER (enc), 0);

  GST_OBJECT_LOCK (enc);
  result = enc->priv->drainable;
  GST_OBJECT_UNLOCK (enc);

  return result;
}

/**
 * gst_audio_encoder_merge_tags:
 * @enc: a #GstAudioEncoder
 * @tags: a #GstTagList to merge
 * @mode: the #GstTagMergeMode to use
 *
 * Adds tags to so-called pending tags, which will be processed
 * before pushing out data downstream.
 *
 * Note that this is provided for convenience, and the subclass is
 * not required to use this and can still do tag handling on its own,
 * although it should be aware that baseclass already takes care
 * of the usual CODEC/AUDIO_CODEC tags.
 *
 * MT safe.
 *
 * Since: 0.10.36
 */
void
gst_audio_encoder_merge_tags (GstAudioEncoder * enc,
    const GstTagList * tags, GstTagMergeMode mode)
{
  GstTagList *otags;

  g_return_if_fail (GST_IS_AUDIO_ENCODER (enc));
  g_return_if_fail (tags == NULL || GST_IS_TAG_LIST (tags));

  GST_OBJECT_LOCK (enc);
  if (tags)
    GST_DEBUG_OBJECT (enc, "merging tags %" GST_PTR_FORMAT, tags);
  otags = enc->priv->tags;
  enc->priv->tags = gst_tag_list_merge (enc->priv->tags, tags, mode);
  if (otags)
    gst_tag_list_free (otags);
  GST_OBJECT_UNLOCK (enc);
}

/*
 * gst_audio_encoder_set_output_format:
 * @enc: a #GstAudioEncoder
 * @caps: #GstCaps
 *
 * Configure output caps on the srcpad of @enc.
 *
 * Returns: %TRUE on success.
 **/
gboolean
gst_audio_encoder_set_output_format (GstAudioEncoder * enc, GstCaps * caps)
{
  gboolean res = FALSE;
  GstCaps *templ_caps;

  GST_DEBUG_OBJECT (enc, "Setting srcpad caps %" GST_PTR_FORMAT, caps);

  if (!gst_caps_is_fixed (caps))
    goto refuse_caps;

  /* Only allow caps that are a subset of the template caps */
  templ_caps = gst_pad_get_pad_template_caps (enc->srcpad);
  if (!gst_caps_is_subset (caps, templ_caps)) {
    gst_caps_unref (templ_caps);
    goto refuse_caps;
  }
  gst_caps_unref (templ_caps);

  res = gst_pad_set_caps (enc->srcpad, caps);

done:
  return res;

  /* ERRORS */
refuse_caps:
  {
    GST_WARNING_OBJECT (enc, "refused caps %" GST_PTR_FORMAT, caps);
    res = FALSE;
    goto done;
  }
}<|MERGE_RESOLUTION|>--- conflicted
+++ resolved
@@ -297,7 +297,6 @@
 static void gst_audio_encoder_get_property (GObject * object,
     guint prop_id, GValue * value, GParamSpec * pspec);
 
-<<<<<<< HEAD
 static gboolean gst_audio_encoder_sink_activate_mode (GstPad * pad,
     GstObject * parent, GstPadMode mode, gboolean active);
 
@@ -316,22 +315,8 @@
     GstQuery * query);
 static gboolean gst_audio_encoder_sink_query (GstPad * pad, GstObject * parent,
     GstQuery * query);
-=======
 static GstStateChangeReturn gst_audio_encoder_change_state (GstElement *
     element, GstStateChange transition);
-
-static gboolean gst_audio_encoder_sink_activate_push (GstPad * pad,
-    gboolean active);
-
-static gboolean gst_audio_encoder_sink_event (GstPad * pad, GstEvent * event);
-static gboolean gst_audio_encoder_sink_setcaps (GstPad * pad, GstCaps * caps);
-static GstFlowReturn gst_audio_encoder_chain (GstPad * pad, GstBuffer * buffer);
-static gboolean gst_audio_encoder_src_query (GstPad * pad, GstQuery * query);
-static gboolean gst_audio_encoder_sink_query (GstPad * pad, GstQuery * query);
-static const GstQueryType *gst_audio_encoder_get_query_types (GstPad * pad);
-static GstCaps *gst_audio_encoder_sink_getcaps (GstPad * pad);
-
->>>>>>> fe0e2d65
 
 static void
 gst_audio_encoder_class_init (GstAudioEncoderClass * klass)
@@ -372,13 +357,11 @@
           0, G_MAXINT64, DEFAULT_TOLERANCE,
           G_PARAM_READWRITE | G_PARAM_STATIC_STRINGS));
 
-<<<<<<< HEAD
+  gstelement_class->change_state =
+      GST_DEBUG_FUNCPTR (gst_audio_encoder_change_state);
+
   klass->getcaps = gst_audio_encoder_getcaps_default;
   klass->event = gst_audio_encoder_sink_event_default;
-=======
-  gstelement_class->change_state =
-      GST_DEBUG_FUNCPTR (gst_audio_encoder_change_state);
->>>>>>> fe0e2d65
 }
 
 static void
